import contextlib
import gc
import sys
import math
import tempfile
import time
import unittest
import warnings
from copy import deepcopy
from collections import OrderedDict
from itertools import product
from operator import mul
from functools import reduce
import torch

# TODO: remove this global setting
# Autograd tests use double as the default dtype
torch.set_default_dtype(torch.double)

from torch import nn
from torch._six import inf, nan, istuple
from torch.autograd.gradcheck import gradgradcheck, gradcheck
from torch.autograd.function import once_differentiable
from torch.autograd.profiler import (profile, format_time, EventList,
                                     FunctionEvent, FunctionEventAvg,
                                     record_function, emit_nvtx)
from torch.utils.checkpoint import checkpoint
from common_utils import (TEST_MKL, TEST_WITH_ROCM, TestCase, run_tests, skipIfNoLapack,
                          suppress_warnings, slowTest,
                          load_tests, random_symmetric_pd_matrix, random_symmetric_matrix, IS_WINDOWS, IS_MACOS)
from torch.autograd import Variable, Function, detect_anomaly
from torch.autograd.function import InplaceFunction
from torch.testing import randn_like
from common_methods_invocations import (method_tests,
                                        create_input, unpack_variables,
                                        EXCLUDE_FUNCTIONAL, EXCLUDE_GRADCHECK,
                                        EXCLUDE_GRADGRADCHECK,
                                        EXCLUDE_GRADGRADCHECK_BY_TEST_NAME,
                                        exclude_tensor_method,
                                        mask_not_all_zeros,
                                        S)
from common_device_type import (instantiate_device_type_tests, skipCUDAIfRocm,
                                onlyCPU, onlyCUDA, dtypes, dtypesIfCUDA,
                                deviceCountAtLeast, skipCUDAIfCudnnVersionLessThan)

# load_tests from common_utils is used to automatically filter tests for
# sharding on sandcastle. This line silences flake warnings
load_tests = load_tests

if sys.version_info[0] == 2:
    import cPickle as pickle
else:
    import pickle

PRECISION = 1e-4


@contextlib.contextmanager
def backward_engine(engine):
    _prev_engine = Variable._execution_engine
    Variable._execution_engine = engine()
    try:
        yield
    finally:
        Variable._execution_engine = _prev_engine


def graph_desc(fn):
    if fn is None:
        return 'None'
    result = type(fn).__name__ + '('
    next_functions = fn.next_functions
    for next_fn, _ in next_functions:
        result += graph_desc(next_fn)
        result += ', '
    if next_functions:
        result = result[:-2]
    return result + ')'


class TestAutograd(TestCase):

    def _function_test(self, cls):
        x = torch.randn(5, 5, requires_grad=True)
        y = torch.randn(5, 5, requires_grad=True)
        result = cls.apply(x, 2, y)
        go = torch.ones((), requires_grad=True)
        result.sum().backward(go, create_graph=True)

        self.assertEqual(x.grad.data, y.data + torch.ones(5, 5))
        self.assertEqual(y.grad.data, x.data + torch.ones(5, 5) * 2)
        self.assertIsNotNone(x.grad.grad_fn)
        self.assertIsNotNone(y.grad.grad_fn)

        return x, y

    def test_function(self):
        class MyFunction(Function):

            @staticmethod
            def forward(ctx, tensor1, pyscalar, tensor2):
                ctx.pyscalar = pyscalar
                ctx.save_for_backward(tensor1, tensor2)
                return tensor1 + pyscalar * tensor2 + tensor1 * tensor2

            @staticmethod
            def backward(ctx, grad_output):
                var1, var2 = ctx.saved_tensors
                # NOTE: self is the test case here
                self.assertIsInstance(var1, torch.Tensor)
                self.assertIsInstance(var2, torch.Tensor)
                self.assertIsInstance(grad_output, torch.Tensor)
                return (grad_output + grad_output * var2, None,
                        grad_output * ctx.pyscalar + grad_output * var1)

        x, y = self._function_test(MyFunction)

        x_grad_desc = graph_desc(x.grad.grad_fn)
        y_grad_desc = graph_desc(y.grad.grad_fn)
        self.assertExpected(x_grad_desc, "x_grad_desc")
        self.assertExpected(y_grad_desc, "y_grad_desc")

    def test_once_differentiable(self):
        class MyFunction(Function):

            @staticmethod
            def forward(ctx, tensor1, pyscalar, tensor2):
                ctx.pyscalar = pyscalar
                ctx.save_for_backward(tensor1, tensor2)
                return tensor1 + pyscalar * tensor2 + tensor1 * tensor2

            @staticmethod
            @once_differentiable
            def backward(ctx, grad_output):
                self.assertFalse(torch.is_grad_enabled())
                t1, t2 = ctx.saved_tensors
                return (grad_output + grad_output * t2, None,
                        grad_output * ctx.pyscalar + grad_output * t1)

        x, y = self._function_test(MyFunction)
        self.assertEqual(graph_desc(x.grad.grad_fn),
                         'CloneBackward(Error(AccumulateGrad(), None, AccumulateGrad()))')
        self.assertEqual(graph_desc(y.grad.grad_fn),
                         'CloneBackward(Error(AccumulateGrad(), None, AccumulateGrad()))')

    def test_function_returns_input(self):
        class MyFunction(Function):
            @staticmethod
            def forward(ctx, x):
                return x

            @staticmethod
            def backward(ctx, grad):
                return grad * 2

        for shape in [(1,), ()]:
            v = torch.ones(shape, requires_grad=True)
            MyFunction.apply(v).backward()
            self.assertEqual(v.grad, torch.full(shape, 2))

            v.grad.data.zero_()
            MyFunction.apply(v.clone()).backward()
            self.assertEqual(v.grad, torch.full(shape, 2))

    def test_legacy_function_none_grad(self):
        class MyFunction(Function):
            def forward(self, x):
                return torch.zeros(2, 2, 2)

            def backward(self, grad_output):
                return None

        shape = (2, 3)
        v = torch.ones(shape, requires_grad=True)
        y = v[0, 0].expand(3, 5).t().sum()
        MyFunction()(y).sum().backward()
        self.assertEqual(v.grad.data, torch.zeros(shape))

    def test_legacy_function_deprecation_warning(self):
        with warnings.catch_warnings(record=True) as w:
            # Ensure warnings are being shown
            warnings.simplefilter("always")

            # Trigger Warning
            class MyFunction(Function):
                def forward(self, x):
                    return x

                def backward(self, grad_output):
                    return grad_output

            MyFunction()(torch.randn(3, 4))

            # Check warning occurs
            self.assertIn(
                'Legacy autograd function with non-static forward method is deprecated',
                str(w[0]))

    def test_invalid_gradients(self):
        class MyFunction(Function):
            @staticmethod
            def forward(ctx, x):
                return x * 2

            @staticmethod
            def backward(ctx, grad_output):
                return torch.randn(10, dtype=torch.float)

        with self.assertRaisesRegex(RuntimeError, 'expected shape'):
            input = torch.randn(5, 5, dtype=torch.float, requires_grad=True)
            MyFunction.apply(input).sum().backward()

    def test_accumulate_grad(self):
        grad_output = torch.ones(5, 5)

        def compute_grad(create_graph):
            x = torch.randn(5, 5, requires_grad=True)
            y = x + 2
            y.backward(grad_output, retain_graph=True)
            x_grad = x.grad
            x_grad_clone = x.grad.clone()
            y.backward(grad_output, create_graph=create_graph)
            return x_grad, x_grad_clone

        # Accumulate in-place when create_graph is False
        x_grad, x_grad_clone = compute_grad(create_graph=False)
        self.assertEqual(x_grad, x_grad_clone * 2)

        # Accumulate out-of-place when create_graph is False
        x_grad, x_grad_clone = compute_grad(create_graph=True)
        self.assertEqual(x_grad, x_grad_clone)

    def test_accumulate_grad_tensor_reference(self):
        def _test_grad_tensor(params_grad_tensor, backward_grad_tensor, should_preserve_reference):
            params = torch.tensor([1.5, 1.5]).requires_grad_()
            params.grad = params_grad_tensor
            grad_saved = params.grad
            params.backward(backward_grad_tensor)
            self.assertEqual(id(grad_saved) == id(params.grad), should_preserve_reference)

        # Accumulate dense gradient to sparse gradient will change the `params.grad` reference
        _test_grad_tensor(
            torch.sparse_coo_tensor(torch.tensor([[1, 1]]).long(), torch.tensor([1., 1.])),
            torch.tensor([1.5, 1.5]),
            False)

        # Accumulate dense gradient to dense gradient will preserve the `params.grad` reference
        _test_grad_tensor(
            torch.tensor([1.5, 1.5]),
            torch.tensor([1.5, 1.5]),
            True)

        # Accumulate sparse gradient to sparse gradient will preserve the `params.grad` reference
        _test_grad_tensor(
            torch.sparse_coo_tensor(torch.tensor([[1, 1]]).long(), torch.tensor([1., 1.])),
            torch.sparse_coo_tensor(torch.tensor([[1, 1]]).long(), torch.tensor([1., 1.])),
            True)

    @skipIfNoLapack
    def test_slogdet_sign(self):
        a = torch.randn(3, 3, requires_grad=True)
        s, logdet = a.slogdet()

        # test that sign should not require grad
        self.assertFalse(s.requires_grad)

        # test that backward through computation involving sign works
        def sign_mul_logdet(mat):
            s, logdet = mat.slogdet()
            return s * logdet

        u, s, v = a.detach().svd()
        s.abs_().clamp_(0.0001)
        for sign in (-1, 1):
            s[-1] = sign
            mat = torch.chain_matmul(u, s.diag(), v.t()).requires_grad_()
            gradcheck(sign_mul_logdet, mat)
            gradgradcheck(sign_mul_logdet, mat)

    def test_sum_to_with_empty_dim_grad(self):
        a = torch.rand(4, 0, requires_grad=True)
        b = torch.rand(4, 1, requires_grad=True)
        c = a + b
        assert c.shape == (4, 0)
        c.sum().backward()

        self.assertEqual(b.grad, torch.zeros(4, 1))
        self.assertEqual(a.grad, torch.zeros(4, 0))

    def test_hessian_vector(self):
        x = torch.randn(2, 2, requires_grad=True)
        y = torch.randn(2, 2, requires_grad=True)

        z = x ** 2 + y * x + y ** 2
        z.backward(torch.ones(2, 2), create_graph=True)

        x_grad = 2 * x.data + y.data
        y_grad = x.data + 2 * y.data
        self.assertEqual(x.grad.data, x_grad)
        self.assertEqual(y.grad.data, y_grad)

        grad_sum = 2 * x.grad + y.grad
        grad_sum.backward(torch.ones(2, 2))
        x_hv = torch.ones(2, 2) * 5
        y_hv = torch.ones(2, 2) * 4
        self.assertEqual(x.grad.data, x_grad + x_hv)
        self.assertEqual(y.grad.data, y_grad + y_hv)

    def test_grad(self):
        x = torch.randn(2, 2, requires_grad=True)
        y = torch.randn(2, 2, requires_grad=True)
        z = x ** 2 + y * x + y ** 2
        z.backward(torch.ones(2, 2), create_graph=True)

        x_grad = 2 * x.data + y.data
        y_grad = x.data + 2 * y.data
        self.assertEqual(x.grad.data, x_grad)
        self.assertEqual(y.grad.data, y_grad)

        grad_sum = 2 * x.grad + y.grad
        x_hv = torch.autograd.grad(
            outputs=[grad_sum], grad_outputs=[torch.ones(2, 2)],
            inputs=[x], create_graph=True)
        expected_x_hv = torch.ones(2, 2) * 5
        expected_y_hv = torch.ones(2, 2) * 4

        self.assertEqual(x_hv[0].data, expected_x_hv)
        self.assertEqual(x.grad.data, x_grad)
        self.assertEqual(y.grad.data, y_grad)

        # Test that grad_outputs and outputs have the same shape
        grad_out = torch.ones(2)
        try:
            torch.autograd.grad(
                outputs=[grad_sum], grad_outputs=[grad_out],
                inputs=[x], create_graph=True)
            self.assertFail()
        except RuntimeError as error:
            self.assertEqual(str(error), "Mismatch in shape: grad_output[0] has a shape of "
                             + str(grad_out.shape) + " and output[0] has a shape of "
                             + str(grad_sum.shape) + ".")

    def test_grad_nonleaf(self):
        x_init = torch.randn(2, 2, requires_grad=True)
        x = x_init
        y = torch.randn(2, 2, requires_grad=True)
        grad_output = torch.ones(2, 2)

        def fn(x):
            return x ** 2 + y * x + y ** 2

        for _ in range(5):
            grad_x, = torch.autograd.grad(
                fn(x), x, grad_outputs=grad_output, create_graph=True)

            grad_x_expected = 2 * x.data + y.data
            self.assertIsNone(y.grad)
            self.assertIsNone(x.grad)
            self.assertEqual(grad_x.data, grad_x_expected)

            x = x + 0.05 * grad_x

        val_init = fn(x_init).data.sum()
        val_final = fn(x).data.sum()
        self.assertGreater(val_final, val_init)

        x.backward(grad_output)
        self.assertIsNotNone(y.grad)
        self.assertIsNotNone(x_init.grad)

    def test_grad_nonleaf_many_outputs(self):
        # This checks an edge case for function callbacks
        # We want to capture two grads of a function, but can only
        # register a single callback.
        x = torch.randn(4, 2, requires_grad=True)
        a, b = x.chunk(2)

        def hook(*grads):
            hook_called[0] = True
        hook_called = [False]
        x.register_hook(hook)

        go = torch.randn(2, 2)
        grad_a, grad_b = torch.autograd.grad(
            (a + 2 * b), [a, b], grad_outputs=go, create_graph=True)

        self.assertEqual(grad_a.data, go)
        self.assertEqual(grad_b.data, go * 2)
        self.assertFalse(hook_called[0])
        self.assertIsNone(x.grad)

    def test_grad_nonleaf_register_hook(self):
        # This checks an edge case for register_hook.
        # We want to capture grad of a nonleaf tensor,
        # but avoid segfault during backward of other nonleaf tensors
        x = torch.randn(5, requires_grad=True)
        x_list = x.unbind()

        x0 = x_list[0]
        hook_results = [None]

        def hook(grad):
            hook_results[0] = grad
        x0.register_hook(hook)

        x_list[0].backward()
        self.assertEqual(hook_results[0], torch.tensor(1.))
        expected_grad = torch.tensor([1., 0, 0, 0, 0])
        self.assertEqual(x.grad, expected_grad)
        self.assertIsNone(x_list[0].grad)

        for i in range(1, 5, 1):
            x_list[i].backward()
            self.assertEqual(hook_results[0], None)
            expected_grad[i] = 1.0
            self.assertEqual(x.grad, expected_grad)
            self.assertIsNone(x_list[i].grad)

    def test_sharded_grad(self):
        leaves = [torch.zeros(5, 5, requires_grad=True) for _ in range(10)]
        intermediates = [l * i + l * l for i, l in enumerate(leaves)]
        loss = sum(v * i for i, v in enumerate(intermediates)).sum()

        # define a helper for dividing intermediates into groups
        def group(l, group_size):
            return (l[i:i + group_size] for i in range(0, len(l), group_size))

        # Compute the d loss / d intermediates in chunks of shard_size
        shard_size = 2
        d_intermediates = [d_i for intermediates_batch in group(intermediates, shard_size)
                           for d_i in torch.autograd.grad(loss, intermediates_batch)]
        # Compute rest of backward pass
        torch.autograd.backward(intermediates, d_intermediates)

        for i, l in enumerate(leaves):
            self.assertEqual(l.grad.data, i * i * (1 + l.data))

    def test_backward_badcalls(self):
        x = torch.ones(1)
        with self.assertRaisesRegex(RuntimeError, 'does not require grad'):
            x.backward()

    def test_grad_badcalls(self):
        x = torch.ones(1)
        y = x ** 2
        with self.assertRaisesRegex(RuntimeError, 'does not require grad'):
            torch.autograd.grad(x, y)
        with self.assertRaisesRegex(RuntimeError, 'does not require grad'):
            torch.autograd.grad(y, x)

        x = torch.ones(1, requires_grad=True)
        y = x ** 2
        torch.autograd.grad(y, x)  # this should succeed now

    def test_grad_fn_badcalls(self):
        error_regex = 'expected .* arguments, got .* instead'
        x = torch.ones(1, requires_grad=True)
        y = x ** 2
        with self.assertRaisesRegex(TypeError, error_regex):
            y.grad_fn(x.detach(), x.detach())  # too many
        with self.assertRaisesRegex(TypeError, error_regex):
            y.grad_fn()  # too few

        y.grad_fn(x.detach())  # this should succeed

    def test_grad_unreachable(self):
        x = torch.ones(1, requires_grad=True)
        y = torch.ones(1, requires_grad=True)
        # Make sure x and y have grad accumulators allocated
        z = x * 2
        w = y * 2

        grad_x, grad_y = torch.autograd.grad(x * 2, [x, y], allow_unused=True)
        self.assertEqual(grad_x, x * 2)
        self.assertIsNone(grad_y)

        # This is slightly different than the case above, because z doesn't even
        # have a grad accumulator allocated.
        z = torch.ones(1, requires_grad=True)
        grad_x, grad_z = torch.autograd.grad(x * 2, [x, z], allow_unused=True)
        self.assertEqual(grad_x, x * 2)
        self.assertIsNone(grad_z)

    def test_hooks(self):
        x = torch.ones(5, 5, requires_grad=True)
        y = Variable(torch.ones(5, 5) * 4, requires_grad=True)

        counter = [0]

        def bw_hook(inc, grad):
            self.assertIsInstance(grad, torch.Tensor)
            counter[0] += inc

        z = x ** 2 + x * 2 + x * y + y
        x.register_hook(lambda *args: bw_hook(0, *args))
        test = z.register_hook(lambda *args: bw_hook(1, *args))
        z.backward(torch.ones(5, 5), retain_graph=True)
        self.assertEqual(counter[0], 1)

        test2 = z.register_hook(lambda *args: bw_hook(2, *args))
        z.backward(torch.ones(5, 5), retain_graph=True)
        self.assertEqual(counter[0], 4)

        test2.remove()
        z.backward(torch.ones(5, 5), retain_graph=True)
        self.assertEqual(counter[0], 5)

        def bw_hook_modify(grad):
            return grad.mul(2)

        test.remove()
        z.register_hook(bw_hook_modify)
        y.grad.data.zero_()
        z.backward(torch.ones(5, 5), retain_graph=True)
        self.assertEqual(y.grad.data, (x.data + 1) * 2)

        y.register_hook(bw_hook_modify)
        y.grad.data.zero_()
        z.backward(torch.ones(5, 5))
        self.assertEqual(y.grad.data, (x.data + 1) * 4)

    def test_hooks_cpp(self):
        # Tests hooks for autograd function implemented in C++
        bn = torch.nn.BatchNorm1d(5, affine=False)
        bn.eval()

        counter = [0]

        def bw_hook(grad):
            counter[0] += 1
            return grad * 2

        x = torch.ones(5, 5, requires_grad=True)
        z = bn(x)
        z.register_hook(bw_hook)
        z.sum().backward()

        self.assertEqual(counter[0], 1, 'bw_hook not called')
        self.assertEqual(x.grad.data, torch.ones(5, 5) * 2)

    def test_hook_none(self):
        # WARNING: this is a test for autograd internals.
        # You should never have to use such things in your code.
        class NoneGradientFunction(Function):
            @staticmethod
            def forward(ctx, x, y):
                assert ctx.needs_input_grad[0]
                assert not ctx.needs_input_grad[1]
                return x, y

            @staticmethod
            def backward(ctx, grad_x, grad_y):
                return grad_x, None

        was_called = [False]

        def hook(grad):
            self.assertIsNotNone(grad)
            was_called[0] = True

        x = torch.randn(5, 5, requires_grad=True)
        y = torch.randn(5, 5)
        rx, ry = NoneGradientFunction.apply(x, y)
        rx.register_hook(hook)
        ry.register_hook(hook)
        sum(rx, ry).sum().backward()
        self.assertTrue(was_called[0])

    def test_retain_grad(self):
        input = torch.rand(1, 3, requires_grad=True)
        h1 = input * 3
        out = (h1 * h1).sum()

        # It should be possible to call retain_grad() multiple times
        h1.retain_grad()
        h1.retain_grad()

        # Gradient should be accumulated
        out.backward(retain_graph=True)
        self.assertEqual(h1.data * 2, h1.grad.data)
        out.backward(retain_graph=True)
        self.assertEqual(h1.data * 4, h1.grad.data)

        input.grad.data.zero_()
        # It should be a no-op for leaves
        input.retain_grad()
        input.retain_grad()
        out.backward()
        self.assertEqual(input.data * 18, input.grad.data)

    def test_retain_grad_cycle(self):
        import gc
        import weakref
        counter = [0]
        refs = [None]

        x = torch.ones(5, 5, requires_grad=True)

        def run_test():
            y = x * 2
            y.retain_grad()

            def inc(*args):
                counter[0] += 1
            refs[0] = weakref.ref(y, inc)
            return y / 2

        z = run_test()
        gc.collect()
        self.assertIsNone(refs[0]())
        self.assertEqual(counter[0], 1)
        z.sum().backward()

    def test_backward(self):
        v_t = torch.randn(5, 5)
        x_t = torch.randn(5, 5)
        y_t = torch.rand(5, 5) + 0.1
        z_t = torch.randn(5, 5)
        grad_output = torch.randn(5, 5)
        v = Variable(v_t, requires_grad=True)
        x = Variable(x_t, requires_grad=True)
        y = Variable(y_t, requires_grad=True)
        z = Variable(z_t, requires_grad=True)

        v.backward(grad_output)
        self.assertEqual(v.grad.data, grad_output)

        a = x + (y * z) + 4 * z ** 2 * x / y
        a.backward(grad_output)
        x_grad = 4 * z_t.pow(2) / y_t + 1
        y_grad = z_t - 4 * x_t * z_t.pow(2) / y_t.pow(2)
        z_grad = 8 * x_t * z_t / y_t + y_t
        self.assertEqual(x.grad.data, x_grad * grad_output)
        self.assertEqual(y.grad.data, y_grad * grad_output)
        self.assertEqual(z.grad.data, z_grad * grad_output)

    def test_sparse_backward(self):
        class FixedGradientFunction(Function):
            @staticmethod
            def forward(ctx, x, grad_x):
                ctx.save_for_backward(grad_x)
                return x

            @staticmethod
            def backward(ctx, grad_x):
                saved_grad_x, = ctx.saved_tensors
                return saved_grad_x, None

        size = torch.Size([6, 3, 2])
        i1 = torch.LongTensor([
            [0, 3, 4],
            [0, 2, 2],
        ])
        v1 = torch.DoubleTensor([[1, 2], [4, 5], [7, 8]])
        sparse_grad1 = torch.sparse.DoubleTensor(i1, v1, size)
        i2 = torch.LongTensor([
            [0, 1, 3, 4],
            [0, 1, 2, 2],
        ])
        v2 = torch.DoubleTensor([[1, 2], [4, 3], [4, 5], [7, 8]])
        sparse_grad2 = torch.sparse.DoubleTensor(i2, v2, size)
        dense_grad = torch.rand(size).double()
        fn = FixedGradientFunction

        # sparse first
        x = torch.randn(size, requires_grad=True)
        (fn.apply(x, sparse_grad1) + fn.apply(x, dense_grad) + fn.apply(x, sparse_grad2)).sum().backward()
        self.assertEqual(x.grad, dense_grad + sparse_grad1 + sparse_grad2)
        # dense first
        x = torch.randn(size, requires_grad=True)
        (fn.apply(x, dense_grad) + fn.apply(x, sparse_grad1) + fn.apply(x, sparse_grad2)).sum().backward()
        self.assertEqual(x.grad, dense_grad + sparse_grad1 + sparse_grad2)
        # sparse only
        x = torch.randn(size, requires_grad=True)
        (fn.apply(x, sparse_grad1) + fn.apply(x, sparse_grad2)).sum().backward()
        self.assertEqual(x.grad, sparse_grad1 + sparse_grad2)

    def test_sparse_mm_backward(self):
        size = (3, 3)
        sparse = torch.sparse_coo_tensor(size, requires_grad=True)
        dense = torch.randn(size, requires_grad=True)

        z = sparse.mm(dense)
        with self.assertRaisesRegex(RuntimeError,
                                    "calculating the gradient of a sparse Tensor argument to mm is not supported."):
            z.sum().backward()

        z = dense.addmm(sparse, dense)
        with self.assertRaisesRegex(RuntimeError,
                                    "calculating the gradient of a sparse Tensor argument to mm is not supported."):
            z.sum().backward()


    def test_multi_backward(self):
        x = torch.randn(5, 5, requires_grad=True)
        y = torch.randn(5, 5, requires_grad=True)

        q = torch.randn(5, 5, requires_grad=True)

        a = torch.randn(5, 5, requires_grad=True)
        b = torch.randn(5, 5, requires_grad=True)

        q2 = q * 2
        z = x + y + q2
        c = a * b + q2
        grad_z = torch.randn(5, 5)
        grad_c = torch.randn(5, 5)
        torch.autograd.backward([z, c], [grad_z, grad_c])

        self.assertEqual(x.grad.data, grad_z)
        self.assertEqual(y.grad.data, grad_z)
        self.assertEqual(a.grad.data, grad_c * b.data)
        self.assertEqual(b.grad.data, grad_c * a.data)
        self.assertEqual(q.grad.data, (grad_c + grad_z) * 2)

    def test_multi_backward_no_grad(self):
        x = torch.randn(5, 5, requires_grad=True)
        y = torch.randn(5, 5, requires_grad=False)

        z = x + y
        q = y * 2

        # NB: we currently raise an exception if any arguments to backwards
        # have requires_grad=False and don't have a grad_fn. We may want to
        # relax that check to a warning.
        def call_backwards():
            torch.autograd.backward([z, q], [torch.ones(5, 5), torch.ones(5, 5)])
        self.assertRaises(RuntimeError, call_backwards)

    def test_dependent_backward(self):
        x = torch.randn(10, requires_grad=True)
        y = x ** 2
        z = y ** 3

        go_y = torch.randn(10)
        go_z = torch.randn(10)
        torch.autograd.backward([y, z], [go_y, go_z])

        xd = x.data
        self.assertEqual(x.grad.data, 2 * xd * go_y + 6 * xd.pow(5) * go_z)

    def test_save_output_nr(self):
        x = torch.randn(10, requires_grad=True)

        class MultiOutputFn(Function):
            @staticmethod
            def forward(ctx, x):
                return x[:5], x[5:]

            @staticmethod
            def backward(ctx, *grad):
                return torch.cat(grad)

        a, b = MultiOutputFn.apply(x)
        self.assertEqual(b.output_nr, 1)

        class TestFn(Function):
            @staticmethod
            def forward(ctx, b):
                ctx.save_for_backward(b)
                return b * 2

            @staticmethod
            def backward(ctx, grad_b):
                b, = ctx.saved_tensors
                self.assertEqual(b.output_nr, 1)

        TestFn.apply(b).sum().backward()

    def test_free_deep_graph(self):
        def scope():
            depth = 150000
            x = torch.randn(1, requires_grad=True)
            y = x.clone()

            # build a "chain" computation graph
            for _ in range(depth):
                y = y + y * 0.000001

            # graph deletion occurs when the above locals go out of scope.
            # In this case `del y` will trigger it but it's easier to leave
            # it to Python to delete the locals.

        # Should not stack overflow
        scope()

    def test_free_deep_graph_complicated(self):
        def scope():
            depth = 100000
            randchoice = torch.randint(2, [depth, 2])
            x = torch.randn(1, requires_grad=True)
            y = x.clone()

            # Hold the two previous values
            prev_values = [None, None]

            # Build a "chain with skip connections" graph
            for _ in range(depth):
                prev_tensors = [tensor for tensor in prev_values[:-1]
                                if tensor is not None]
                prev_values.append(y)
                prev_values.pop(0)

                # Definitely pick one tensor to add
                y += y * 0.000001

                # Possibly add other tensors
                nprev = len(prev_tensors)
                if nprev == 2:
                    y += randchoice[depth].mul(torch.cat(prev_tensors)).sum()

            # graph deletion occurs when the above locals go out of scope.

        # Should not stack overflow
        scope()

    def test_free_deep_graph_pyfunction(self):
        class MyOp(Function):
            @staticmethod
            def forward(ctx, tensor1, tensor2):
                return tensor1 + tensor2

            @staticmethod
            def backward(ctx, grad_output):
                return grad_output, grad_output

        def scope():
            depth = 150000
            x = torch.randn(1, requires_grad=True)
            y = x.clone()

            # build deeply nested computation graph
            for _ in range(depth):
                y = MyOp.apply(y, y)

            # graph deletion occurs when the above locals go out of scope.

        # Should not stack overflow
        scope()

    def test_no_unnecessary_save(self):
        # If we kept x in the derivative Function of x * 2 we would
        # get an error in the backward that would complain that we've
        # modified x, which was needed for gradient computation.
        # Since we should elide unnecessary saves, this test should pass.
        mu = torch.ones(1, requires_grad=True)
        x = torch.empty(1)
        loss = 0
        for i in range(3):
            x.detach_()
            x.copy_(mu + i)
            ft = torch.tensor([float(i)])
            multiplied = x * ft
            s = multiplied.sum()
            loss += s
        loss.backward()

    def test_no_grad(self):
        x = torch.ones(5, 5, requires_grad=True)
        y = Variable(torch.ones(5, 5) * 4)
        with torch.no_grad():
            w = x + y

        @torch.no_grad()
        def adder(x, y):
            return x + y

        z = adder(x, y)

        self.assertFalse(w.requires_grad)
        self.assertRaises(RuntimeError, lambda: w.backward(torch.ones(5, 5)))
        self.assertIsNone(w.grad_fn)
        self.assertFalse(z.requires_grad)
        self.assertRaises(RuntimeError, lambda: z.backward(torch.ones(5, 5)))
        self.assertIsNone(z.grad_fn)

        # test nested decorator and with-statement on no_grad
        with torch.no_grad():
            self.assertFalse(torch.is_grad_enabled())
            w = adder(x, y)
            self.assertFalse(torch.is_grad_enabled())

    def test_set_grad_generator_functions(self):
        @torch.no_grad()
        def gen_no_grad():
            for i in range(10):
                self.assertEqual(torch.is_grad_enabled(), False)
                yield i

        with torch.enable_grad():
            for _ in gen_no_grad():
                self.assertEqual(torch.is_grad_enabled(), True)

        @torch.enable_grad()
        def gen_enable_grad():
            for i in range(10):
                self.assertEqual(torch.is_grad_enabled(), True)
                yield i

        with torch.no_grad():
            for _ in gen_enable_grad():
                self.assertEqual(torch.is_grad_enabled(), False)

    def test_no_grad_python_function(self):
        """Python Functions should respect grad mode."""
        x = torch.ones(5, 5, requires_grad=True)

        class MyOp(Function):
            @staticmethod
            def forward(self, x):
                return x + 1

            @staticmethod
            def backward(self, dy):
                return dy

        with torch.no_grad():
            y = MyOp.apply(x)
        self.assertFalse(y.requires_grad)

    def test_indexing(self):
        x = torch.arange(1., 17).view(4, 4)
        y = Variable(x, requires_grad=True)

        def compare(x, y, idx, indexed_tensor, indexed_var):
            indexed_var_t = indexed_var.data
            if not isinstance(indexed_tensor, torch.Tensor):
                indexed_var_t = indexed_var_t[0]
            self.assertEqual(indexed_tensor, indexed_var_t)

            indexed_var.sum().backward()
            expected_grad = torch.Tensor(x.size()).fill_(0)
            expected_grad[idx] = 1
            self.assertEqual(y.grad.data, expected_grad)

        def check_index(x, y, idx):
            if y.grad is not None:
                y.grad.data.zero_()
            indexed_tensor = x[idx]
            indexed_var = y[idx]
            compare(x, y, idx, indexed_tensor, indexed_var)

        check_index(x, y, 1)
        check_index(x, y, (1, 1))
        check_index(x, y, slice(1, None))
        check_index(x, y, slice(None, 2))
        check_index(x, y, (slice(None, 2), 2))
        check_index(x, y, (slice(1, 2), 2))
        check_index(x, y, (1, slice(2, None)))
        check_index(x, y, (slice(None, None), slice(2, None)))
        check_index(x, y, torch.LongTensor([0, 2]))
        check_index(x, y, torch.rand(4, 4).bernoulli().bool())
        check_index(x, y, (Ellipsis, slice(2, None)))
        check_index(x, y, ([0], [0]))
        check_index(x, y, ([1, 2, 3], [0]))
        check_index(x, y, ([1, 2], [2, 1]))
        check_index(x, y, ([[1, 2], [3, 0]], [[0, 1], [2, 3]]))
        check_index(x, y, ([slice(None), [2, 3]]))
        check_index(x, y, ([[2, 3], slice(None)]))

        # advanced indexing, with less dim, or ellipsis
        check_index(x, y, ([0]))
        check_index(x, y, ([0], ))

        x = torch.arange(1., 49).view(4, 3, 4)
        y = Variable(x, requires_grad=True)

        check_index(x, y, (slice(None), [0], [0]))
        check_index(x, y, ([0], [0], slice(None)))
        check_index(x, y, (slice(None), [0, 1, 2], [0]))
        check_index(x, y, ([0, 1, 2], [0], slice(None)))
        check_index(x, y, (slice(None), [1, 2], [2, 1]))
        check_index(x, y, ([1, 2], [2, 1], slice(None)))
        check_index(x, y, (slice(None), [[1, 2], [2, 0]], [[0, 1], [2, 3]]))
        check_index(x, y, ([[1, 2], [3, 0]], [[0, 1], [2, 2]], slice(None)))
        check_index(x, y, (slice(None), slice(None), [2, 1]))
        check_index(x, y, (slice(None), [2, 1], slice(None)))
        check_index(x, y, ([2, 1], slice(None), slice(None)))

        # advanced indexing, with less dim, or ellipsis
        check_index(x, y, ([0], ))
        check_index(x, y, ([0], slice(None)))
        check_index(x, y, ([0], Ellipsis))
        check_index(x, y, ([1, 2], [0, 1]))
        check_index(x, y, ([1, 2], [0, 1], Ellipsis))
        check_index(x, y, (Ellipsis, [1, 2], [0, 1]))

        # advanced indexing, with a tensor wrapped in a variable
        z = torch.LongTensor([0, 1])
        zv = Variable(z, requires_grad=False)
        seq = [z, Ellipsis]
        seqv = [zv, Ellipsis]

        if y.grad is not None:
            y.grad.data.zero_()
        indexed_tensor = x[seq]
        indexed_var = y[seqv]
        compare(x, y, seq, indexed_tensor, indexed_var)

    def test_indexing_duplicates(self):
        x = torch.arange(1., 17).view(4, 4)
        y = Variable(x, requires_grad=True)

        idx = torch.LongTensor([1, 1, 3, 2, 1, 2])
        y[idx].sum().backward()
        expected_grad = torch.zeros(4, 4)
        for i in idx:
            expected_grad[i] += 1
        self.assertEqual(y.grad.data, expected_grad)

        # with advanced indexing
        x = torch.arange(1., 17).view(4, 4)
        y = Variable(x, requires_grad=True)

        idx = [[1, 1, 3, 2, 1, 2], [0]]
        y[idx].sum().backward()
        expected_grad = torch.zeros(4, 4)
        for i in idx[0]:
            for j in idx[1]:
                expected_grad[i][j] += 1

        self.assertEqual(y.grad.data, expected_grad)

        x = torch.arange(1., 17).view(4, 4)
        y = Variable(x, requires_grad=True)
        idx = [[[1, 2], [0, 0]], [[0, 1], [1, 1]]]
        y[idx].sum().backward()
        expected_grad = torch.Tensor([[0, 2, 0, 0],
                                      [1, 0, 0, 0],
                                      [0, 1, 0, 0],
                                      [0, 0, 0, 0]])
        self.assertEqual(y.grad.data, expected_grad)

        x = torch.arange(1., 65).view(4, 4, 4)
        y = Variable(x, requires_grad=True)

        idx = [[1, 1, 1], slice(None), slice(None)]
        y[idx].sum().backward()
        expected_grad = torch.Tensor(4, 4, 4).zero_()
        expected_grad[1].fill_(3)
        self.assertEqual(y.grad.data, expected_grad)

    def test_index_backward_does_not_save_tensor(self):
        # Example from https://github.com/pytorch/pytorch/issues/24853.
        # if `index(tensor, indices)` saves `tensor` for backwards, then it will
        # trigger a version check on `tensor` during the backward pass, which
        # will cause the following code to error because `tensor` gets modified
        # by the indexing line.
        a = torch.tensor([1., 0, 0])
        b = torch.zeros(3, requires_grad=True)
        tensor = b + 0
        tensor[a != 0] = tensor[a != 0]
        tensor.backward(torch.zeros_like(tensor))

    def test_volatile_deprecated(self):
        v = torch.autograd.torch.randn(3, 3)
        with warnings.catch_warnings(record=True) as w:
            self.assertFalse(v.volatile)
        self.assertIn('volatile', str(w[0].message))

    def test_saved_variables_deprecated(self):
        class MyFunction(Function):
            @staticmethod
            def forward(ctx, tensor1, tensor2):
                ctx.save_for_backward(tensor1, tensor2)
                return tensor1 + tensor2

            @staticmethod
            def backward(ctx, grad_output):
                var1, var2 = ctx.saved_variables
                return (grad_output, grad_output)

        with warnings.catch_warnings(record=True) as warns:
            warnings.simplefilter("always")
            x = torch.randn((3, 3), requires_grad=True)
            y = torch.randn((3, 3), requires_grad=True)
            model = MyFunction()
            model.apply(x, y).sum().backward()

            has_deprecated = map(lambda warn:
                                 'deprecated' in str(warn) and
                                 'saved_variables' in str(warn),
                                 warns)
            has_deprecated = reduce(lambda x, y: x or y, has_deprecated)
            self.assertTrue(has_deprecated)

    def test_requires_grad(self):
        x = torch.randn(5, 5)
        y = torch.randn(5, 5)
        z = torch.randn(5, 5, requires_grad=True)
        a = x + y
        self.assertFalse(a.requires_grad)
        b = a + z
        self.assertTrue(b.requires_grad)

        def error():
            raise RuntimeError
        # Make sure backward isn't called on these
        a._backward_hooks = OrderedDict()
        x._backward_hooks = OrderedDict()
        y._backward_hooks = OrderedDict()
        a._backward_hooks['test'] = error
        x._backward_hooks['test'] = error
        y._backward_hooks['test'] = error
        b.backward(torch.ones(5, 5))

    def test_requires_grad_(self):
        x = torch.randn(5, 5)
        y = torch.randn(5, 5, requires_grad=True)
        self.assertIs(x, x.requires_grad_())
        self.assertTrue(x.requires_grad)
        self.assertIs(y, y.requires_grad_())
        self.assertTrue(y.requires_grad)
        self.assertIs(x, x.requires_grad_(True))
        self.assertTrue(x.requires_grad)
        self.assertIs(y, y.requires_grad_(True))
        self.assertTrue(y.requires_grad)
        z = x * y
        self.assertRaises(RuntimeError, lambda: z.requires_grad_(False))
        self.assertIs(z, z.requires_grad_())
        self.assertTrue(z.requires_grad)
        self.assertIs(z, z.requires_grad_(True))
        self.assertTrue(z.requires_grad)

        self.assertIs(x, x.requires_grad_(False))
        self.assertFalse(x.requires_grad)
        self.assertIs(y, y.requires_grad_(False))
        self.assertFalse(y.requires_grad)

    def test_requires_grad_inplace(self):
        a = torch.randn(5, 5)
        b = torch.randn(5, 5, requires_grad=True)
        a += b
        self.assertTrue(a.requires_grad)

        # non-leaf Variable
        a = torch.randn(5, 5) + 0
        b = torch.randn(5, 5, requires_grad=True)
        a += b
        self.assertTrue(a.requires_grad)

    def test_no_requires_grad_inplace(self):
        # basic case, should be able to modify inplace while requires_grad is False
        a = torch.randn(2, 3)
        a.add_(5)
        a.requires_grad = True
        a.sum().backward()
        self.assertEqual(a.grad.data, torch.ones(2, 3))

        # same but with a view
        a = torch.randn(2, 3)
        b = a[:]
        b.add_(5)
        a.requires_grad = True
        a.sum().backward()
        self.assertEqual(a.grad.data, torch.ones(2, 3))

        # should fail if requires_grad = True when we modify inplace
        a = torch.randn(2, 3)
        b = a[:]
        a.requires_grad = True
        with self.assertRaises(RuntimeError):
            a.add_(5)
        with self.assertRaises(RuntimeError):
            b.add_(5)

    def test_attribute_deletion(self):
        x = torch.randn((5, 5), requires_grad=True)
        del x.grad
        self.assertIsNone(x.grad)
        with self.assertRaises(RuntimeError):
            del x.data
        with self.assertRaises(TypeError):
            x.data = None
        with self.assertRaises(RuntimeError):
            del x.requires_grad
        with self.assertRaises(RuntimeError):
            del x._grad_fn
        with self.assertRaises(RuntimeError):
            del x._backward_hooks

    def test_duplicate_backward_root(self):
        a = torch.randn(5, 5, requires_grad=True)
        b = torch.randn(5, 5, requires_grad=True)

        x = a * b
        grad_output = torch.randn_like(x)
        torch.autograd.backward([x, x], [grad_output, grad_output])

        self.assertEqual(a.grad.data, b.data * grad_output * 2)
        self.assertEqual(b.grad.data, a.data * grad_output * 2)

    def test_backward_no_grad(self):
        a = torch.randn(5, 5, requires_grad=True)
        b = a + 2
        with self.assertRaises(RuntimeError):
            torch.autograd.backward([b], [None])

    def test_backward_twice_with_saved_values(self):
        b = torch.randn(3, requires_grad=True, dtype=torch.double)
        c = torch.zeros(3, dtype=torch.double)
        c[[1, 2]] = b[[1, 1]]
        c.backward(torch.tensor([1, 1, 1], dtype=torch.double))
        self.assertRaisesRegex(RuntimeError, 'Specify retain_graph=True',
                               lambda: c.backward(torch.tensor([1, 1, 1], dtype=torch.double)))

    def test_backward_twice_retained_graph_with_saved_values(self):
        b = torch.randn(3, requires_grad=True, dtype=torch.double)
        c = torch.zeros(3, dtype=torch.double)
        c[[1, 2]] = b[[1, 1]]
        c.backward(torch.tensor([1, 1, 1], dtype=torch.double), retain_graph=True)
        c.backward(torch.tensor([1, 1, 1], dtype=torch.double))

    def test_backward_twice_without_saved_values(self):
        b = torch.randn(3, requires_grad=True, dtype=torch.double)
        c = b + 1
        c.backward(torch.tensor([1, 1, 1], dtype=torch.double))
        c.backward(torch.tensor([1, 1, 1], dtype=torch.double))

    def test_backward_twice_retained_graph_without_saved_values(self):
        b = torch.randn(3, requires_grad=True, dtype=torch.double)
        c = torch.zeros(3, dtype=torch.double)
        c[[1, 2]] = b[[1, 1]]
        c.backward(torch.tensor([1, 1, 1], dtype=torch.double), retain_graph=True)
        c.backward(torch.tensor([1, 1, 1], dtype=torch.double))

    def test_next_functions(self):
        x = torch.randn(5, 5, requires_grad=True)
        y = torch.randn(5, 5, requires_grad=True)

        a = x + y
        self.assertIsNotNone(a.grad_fn)
        next_functions = a.grad_fn.next_functions
        self.assertEqual(len(next_functions), 2)
        self.assertIsInstance(next_functions[0][0], torch._C._functions.AccumulateGrad)
        self.assertEqual(next_functions[0][1], 0)
        self.assertIsInstance(next_functions[1][0], torch._C._functions.AccumulateGrad)
        self.assertEqual(next_functions[1][1], 0)

        b = a + 5
        next_functions = b.grad_fn.next_functions
        self.assertEqual(len(next_functions), 2)
        self.assertIs(next_functions[0][0], a.grad_fn)
        self.assertIs(next_functions[1][0], None)

    def test_inplace(self):
        x = torch.ones(5, 5, requires_grad=True)
        y = Variable(torch.ones(5, 5) * 4, requires_grad=True)

        z = x * y
        q = z + y
        w = z * y
        z.add_(2)
        # Add doesn't need it's inputs to do backward, so it shouldn't raise
        q.backward(torch.ones(5, 5), retain_graph=True)
        # Mul saves both inputs in forward, so it should raise
        self.assertRaises(RuntimeError, lambda: w.backward(torch.ones(5, 5)))

        z = x * y
        q = z * y
        r = z + y
        w = z.add_(y)
        # w is a the last expression, so this should succeed
        w.backward(torch.ones(5, 5), retain_graph=True)
        # r doesn't use the modified value in backward, so it should succeed
        r.backward(torch.ones(5, 5), retain_graph=True)
        # q uses dirty z, so it should raise
        self.assertRaises(RuntimeError, lambda: q.backward(torch.ones(5, 5)))

        x.grad.data.zero_()
        m = x / 2
        z = m + y / 8
        q = z * y
        r = z + y
        prev_version = z._version
        w = z.exp_()
        self.assertNotEqual(z._version, prev_version)
        r.backward(torch.ones(5, 5), retain_graph=True)
        self.assertEqual(x.grad.data, torch.ones(5, 5) / 2)
        w.backward(torch.ones(5, 5), retain_graph=True)
        self.assertEqual(x.grad.data, torch.Tensor(5, 5).fill_((1 + math.e) / 2))
        self.assertRaises(RuntimeError, lambda: q.backward(torch.ones(5, 5)))

        leaf = torch.ones(5, 5, requires_grad=True)
        x = leaf.clone()
        x.add_(10)
        self.assertEqual(x.data, torch.ones(5, 5) * 11)
        # x should be still usable
        y = x + 2
        y.backward(torch.ones(5, 5))
        self.assertEqual(leaf.grad.data, torch.ones(5, 5))
        z = x * y
        x.add_(2)
        self.assertRaises(RuntimeError, lambda: z.backward(torch.ones(5, 5)))

    def test_mark_non_differentiable(self):
        class MyFunction(Function):
            @staticmethod
            def forward(ctx, input):
                output = input > 0
                ctx.mark_non_differentiable(output)
                return output

            @staticmethod
            def backward(ctx, grad_output):
                return (grad_output * 0).type(torch.DoubleTensor)

        x = torch.randn(5, 5, requires_grad=True)
        mask = MyFunction.apply(x)
        self.assertFalse(mask.requires_grad)
        y = x.masked_fill(mask, 0)
        y.sum().backward()

    def test_mark_non_differentiable_mixed(self):
        class MyFunction(Function):
            @staticmethod
            def forward(ctx, input):
                a = input + 1
                b = input + 2
                ctx.mark_non_differentiable(a)
                return a, b

            @staticmethod
            def backward(ctx, grad_a, grad_b):
                self.assertTrue((grad_a == 0).all())
                self.assertTrue((grad_b == 1).all())
                return grad_b

        x = torch.randn(5, 5, requires_grad=True)
        a, b = MyFunction.apply(x)
        self.assertFalse(a.requires_grad)
        self.assertTrue(b.requires_grad)
        b.sum().backward()
        self.assertEqual(x.grad.data, torch.ones(5, 5))

    def test_mark_non_differentiable_none(self):
        # This used to segfault because MyFunction would send back null
        # gradients to MulBackward, which is implemented in C++. C++
        # implemented functions expect incoming  grad_ouptuts to be non-null.
        class MyFunction(Function):
            @staticmethod
            def forward(ctx, input):
                output = input.clone()
                ctx.mark_non_differentiable(output)
                return output

            @staticmethod
            def backward(ctx, grad_output):
                return None

        x = torch.randn(5, 5, requires_grad=True)
        r = MyFunction.apply(x * x)
        (r * x).sum().backward()

    def test_return_duplicate(self):
        class DoubleDuplicate(Function):
            @staticmethod
            def forward(ctx, x):
                output = x * 2
                return output, output

            @staticmethod
            def backward(ctx, grad1, grad2):
                return grad1 * 2 + grad2 * 2

        def fn(x):
            a, b = DoubleDuplicate.apply(x)
            self.assertIs(a, b)
            return a + b

        x = torch.randn(5, 5, requires_grad=True)
        gradcheck(fn, [x])
        gradgradcheck(fn, [x])

    def test_return_duplicate_inplace(self):
        class DoubleInplace(Function):
            @staticmethod
            def forward(ctx, x):
                x.mul_(2)
                ctx.mark_dirty(x)
                return x, x

            @staticmethod
            def backward(ctx, grad1, grad2):
                return grad1 * 2 + grad2 * 2

        def inplace_fn(x):
            a, b = DoubleInplace.apply(x.clone())
            self.assertIs(a, b)
            return a + b

        x = torch.randn(5, 5, requires_grad=True)
        gradcheck(inplace_fn, [x])
        gradgradcheck(inplace_fn, [x])

        # Can't modify leaf variables in-place
        self.assertRaises(RuntimeError, lambda: InplaceFunction.apply(x))
        # Functions which modify views in-place must return only one output
        self.assertRaises(RuntimeError, lambda: InplaceFunction.apply(x.clone()[0]))

    @suppress_warnings
    def test_resize(self):
        x = torch.ones(2, 3)
        self.assertTrue(x.resize(3, 2).size() == (3, 2))

    def _test_setitem(self, size, index):
        x = torch.ones(*size, requires_grad=True)
        y = x + 2
        y_version = y._version
        y[index] = 2
        self.assertNotEqual(y._version, y_version)
        y.backward(torch.ones(*size))
        expected_grad = torch.ones(*size)
        expected_grad[index] = 0
        self.assertEqual(x.grad, expected_grad)

    def _test_setitem_tensor(self, size, index):
        x = torch.ones(*size, requires_grad=True)
        y = x + 2
        y_version = y._version
        value = x.new(x[index].size()).fill_(7)
        value.requires_grad = True
        y[index] = value
        self.assertNotEqual(y._version, y_version)
        y.backward(torch.ones(*size))
        expected_grad_input = torch.ones(*size)
        expected_grad_input[index] = 0
        self.assertEqual(x.grad, expected_grad_input)
        self.assertEqual(value.grad, torch.ones_like(value))

        # case when x broadcasts to as y[1]
        x = torch.randn(4, requires_grad=True)
        y = torch.zeros(2, 3, 4)
        y[1] = x
        y.backward(torch.randn(2, 3, 4))
        self.assertEqual(x.size(), x.grad.size())

    def test_setitem(self):
        self._test_setitem((5, 5), 1)
        self._test_setitem((5,), 1)
        self._test_setitem((1,), 0)
        self._test_setitem((10,), [[0, 4, 2]])
        self._test_setitem((5, 5), [[0, 4], [2, 2]])
        self._test_setitem((5, 5, 5), [slice(None), slice(None), [1, 3]])
        self._test_setitem((5, 5, 5), [slice(None), [1, 3], slice(None)])
        self._test_setitem((5, 5, 5), [[1, 3], slice(None), slice(None)])
        self._test_setitem((5, 5, 5), [slice(None), [2, 4], [1, 3]])
        self._test_setitem((5, 5, 5), [[1, 3], [2, 4], slice(None)])
        self._test_setitem_tensor((5, 5), 3)
        self._test_setitem_tensor((5, 5), [[0, 1], [1, 0]])
        self._test_setitem_tensor((5,), 3)
        self._test_setitem_tensor((5,), Variable(torch.LongTensor([3]), requires_grad=False).sum())
        self._test_setitem_tensor((5,), [[0, 1, 2, 3]])
        self._test_setitem_tensor((5, 5, 5), [slice(None), slice(None), [1, 3]])
        self._test_setitem_tensor((5, 5, 5), [slice(None), [1, 3], slice(None)])
        self._test_setitem_tensor((5, 5, 5), [[1, 3], slice(None), slice(None)])
        self._test_setitem_tensor((5, 5, 5), [slice(None), [2, 4], [1, 3]])
        self._test_setitem_tensor((5, 5, 5), [[1, 3], [2, 4], slice(None)])
        self._test_setitem_tensor((5, 5, 5), [Variable(torch.LongTensor([1,
                                              3]), requires_grad=False), [2, 4], slice(None)])

    def test_setitem_mask(self):
        mask = torch.BoolTensor(5, 5).bernoulli_()
        self._test_setitem((5, 5), Variable(mask))
        self._test_setitem((5,), Variable(mask[0]))
        self._test_setitem((1,), Variable(mask[0, 0:1]))
        self._test_setitem_tensor((5, 5), Variable(mask))
        self._test_setitem_tensor((5,), Variable(mask[0]))

    def test_select_sum(self):
        # both select and sum return Scalars in ATen; ensure they work together.
        x = torch.randn(10, requires_grad=True)

        def func(x):
            return x.select(0, 1).sum()

        gradcheck(func, [x])
        gradgradcheck(func, [x])

    def test_stack(self):
        x = torch.randn(10, 10, requires_grad=True)
        y = torch.randn(10, 10, requires_grad=True)
        z = torch.randn(10, 10, requires_grad=True)
        stacked = torch.stack([x, y, z], 0)
        grad = torch.randn(3, 10, 10)
        stacked.backward(grad)
        self.assertEqual(x.grad.data, grad[0])
        self.assertEqual(y.grad.data, grad[1])
        self.assertEqual(z.grad.data, grad[2])

    def test_unbind(self):
        stacked = torch.randn(3, 10, 10, requires_grad=True)
        x, y, z = stacked.unbind()
        grad = torch.randn(3, 10, 10)
        torch.autograd.backward([x, y, z], grad.unbind())
        self.assertEqual(stacked.grad.data, grad)
        # check that it works with only one gradient provided (#9977)
        for i in range(3):
            stacked = torch.randn(3, 10, 10, requires_grad=True)
            outs = stacked.unbind()
            gi = grad.unbind()[i]
            g, = torch.autograd.grad(outs[i], stacked, gi)
            g_expected = torch.stack([gi if j == i else torch.zeros_like(gi)
                                      for j in range(3)], dim=0)
            self.assertEqual(g, g_expected)

    def test_put(self):
        root = torch.randn(4, 5, requires_grad=True)
        values = torch.randn(6, requires_grad=True)
        idx = Variable(torch.LongTensor([1, 2, 3, -1, -2, -3]))

        def func(root, values):
            x = root.clone()
            x.put_(idx, values)
            return x

        gradcheck(func, [root, values])
        gradgradcheck(func, [root, values])

    def test_put_accumulate(self):
        root = torch.randn(4, 5, requires_grad=True)
        values = torch.randn(6, requires_grad=True)
        idx = Variable(torch.LongTensor([1, 2, 3, 1, 2, 3]))

        def func(root, values):
            x = root.clone()
            x.put_(idx, values, accumulate=True)
            return x

        gradcheck(func, [root, values])
        gradgradcheck(func, [root, values])

    def test_fill(self):
        root = torch.randn(4, 5, requires_grad=True)

        def func(root):
            x = root.clone()
            x.fill_(2)
            return x

        gradcheck(func, [root])
        gradgradcheck(func, [root])

    def test_unused_output(self):
        x = torch.randn(10, 10, requires_grad=True)
        outputs = x.chunk(5)
        o = outputs[2]
        o = o * 4 + 2
        o.sum().backward()
        expected_grad = torch.zeros(10, 10)
        expected_grad[4:6] = 4
        self.assertEqual(x.grad.data, expected_grad)

        x.grad.data.zero_()
        grad_output = torch.randn(2, 10)
        outputs = x.chunk(5)
        outputs[0].backward(grad_output)
        expected_grad = torch.zeros(10, 10)
        expected_grad[:2] = grad_output
        self.assertEqual(x.grad.data, expected_grad)

    def _test_sparse_gather(self, size_x, size_ind, dim):
        x = torch.randn(size_x, requires_grad=True)
        if len(size_ind) > 0 and len(size_x) > 0:
            ind = torch.randint(x.size(dim), size_ind)
        else:
            ind = torch.zeros(size_ind, dtype=torch.int64)
        out = torch.gather(x, dim, ind, sparse_grad=False)
        grad = torch.rand_like(out)
        out.backward(grad)
        grad_dense = x.grad.clone()
        x.grad = None
        out = torch.gather(x, dim, ind, sparse_grad=True)
        out.backward(grad)
        self.assertEqual(grad_dense, x.grad.to_dense())

    def test_sparse_gather_dim0(self):
        self._test_sparse_gather((10, 10), (5, 10), 0)

    def test_sparse_gather_dim1(self):
        self._test_sparse_gather((10, 10, 5), (10, 5, 5), 1)

    def test_sparse_gather_dim_neg(self):
        self._test_sparse_gather((10, 10, 5), (10, 10, 2), -1)

    def test_sparse_gather_ind_scalar(self):
        self._test_sparse_gather((10,), (), 0)

    def test_sparse_gather_x_scalar(self):
        self._test_sparse_gather((), (2,), 0)

    def test_sparse_gather_both_scalar(self):
        self._test_sparse_gather((), (), 0)

    def test_gc_in_destructor(self):
        """
        Previously, if a Function destructor triggered a garbage collection,
        the Variable's tp_dealloc handler would get called twice leading to a
        segfault.
        """
        class CollectOnDelete(Function):
            def forward(self, x):
                return x

            def backward(self, grad_output):
                return grad_output

            def __del__(self):
                gc.collect()

        for _ in range(10):
            CollectOnDelete()(torch.randn(1, requires_grad=True)).backward()

    def test_call_legacy_twice(self):
        class Id(Function):
            def forward(self, x):
                self.save_for_backward(x)
                return x

            def backward(self, grad_x):
                x = self.saved_tensors
                return x

        f = Id()
        x1 = torch.zeros(1, requires_grad=True)
        x2 = torch.ones(1, requires_grad=True)
        y = f(x1)
        with warnings.catch_warnings(record=True) as w:
            z = f(x2)
        self.assertIn('extending-torch-autograd', str(w[1].message))
        # I don't really care about the functional correctness of this
        # part of the test: if you make a change that causes this test
        # to fail, it's probably OK to just fix this test case to follow
        # it.  I'm mostly making sure we don't segfault here.
        y.backward()
        self.assertEqual(x2.grad, x2)

    # Delete this test when legacy custom autograd functions are deleted.
    def test_naughty_legacy_variable_grad_fn(self):
        class Id(Function):
            def forward(self, x):
                return x

            def backward(self, grad_x):
                return grad_x

        self.assertRaises(RuntimeError, lambda: Variable(torch.zeros(1), _grad_fn=Id()))

    # Delete this test when legacy custom autograd functions are deleted.
    def test_naughty_legacy_function_backward_before_forward(self):
        class Id(Function):
            def forward(self, x):
                return x

            def backward(self, grad_x):
                return grad_x

        f = Id()
        self.assertRaises(RuntimeError, lambda: f._do_backward((torch.zeros(0), ), False))

    # Delete this test when legacy custom autograd functions are deleted.
    def test_naughty_legacy_function_early_access(self):
        class Id(Function):
            def forward(self, x):
                return x

            def backward(self, grad_x):
                return grad_x

        f = Id()
        # A legacy autograd function is not fully initialized until you actually
        # apply it.  That means a lot of accessors on them don't actually work.
        # Test that we properly error in this case.
        self.assertRaises(RuntimeError, lambda: f.register_hook(lambda x, y: None))
        self.assertRaises(RuntimeError, lambda: f.next_functions)
        self.assertRaises(RuntimeError, lambda: f.metadata)

    @unittest.expectedFailure
    def test_naughty_anomaly_access(self):
        class MyFunction(Function):
            @staticmethod
            def forward(ctx, x):
                return x

            @staticmethod
            def backward(ctx, g):
                return g

        x = torch.zeros(1, requires_grad=True)
        y = MyFunction.apply(x)
        y.backward()
        y.grad_fn.metadata
        g = y.grad_fn
        del y
        g.metadata  # this currently fails, but shouldn't

    def test_naughty_autograd_function_stashing_ctx(self):
        saved_ctx = []

        class Id(Function):
            @staticmethod
            def forward(ctx, x):
                ctx.save_for_backward(x)
                return x

            @staticmethod
            def backward(ctx, grad_x):
                saved_ctx.append(ctx)
                return ctx.saved_tensors

        p = torch.zeros(1, requires_grad=True)
        loss = Id.apply(p)
        loss.backward(retain_graph=True)
        del loss
        # At this point in time, it complains that the graph has been freed
        # (which indeed true, although a somewhat indirect way of stating the
        # problem).
        self.assertRaises(RuntimeError, lambda: saved_ctx[0].saved_tensors)

    def test_custom_autograd_repeated_grad_grad(self):
        # This test failed the equality check in PR #22983; it's an interesting
        # and different test case worth enshrining.  mult1 is not testing
        # anything that interesting, but mult2 is the interesting case.

        def mult1(x):
            return x.prod(dim=-1).prod(dim=-1)

        class Mult(torch.autograd.Function):
            @staticmethod
            def forward(ctx, x):
                y = mult1(x)
                ctx.save_for_backward(x, y)
                return y

            @staticmethod
            def backward(ctx, grad_output):
                x, y = ctx.saved_tensors
                return (grad_output * y)[:, None, None] / x

        mult2 = Mult.apply

        def check_gradgrad_repeated(x, y):
            gy, = torch.autograd.grad(y[0], x, create_graph=True)
            ggy_1, = torch.autograd.grad(gy[0, 0, 0], x, retain_graph=True)
            gy, = torch.autograd.grad(y[0], x, create_graph=True)
            ggy_2, = torch.autograd.grad(gy[0, 0, 0], x, retain_graph=True)
            self.assertEqual(ggy_1[0, 0, 1], ggy_2[0, 0, 1])

        x = torch.ones(2, 4, 4).requires_grad_()
        check_gradgrad_repeated(x, mult1(x))
        check_gradgrad_repeated(x, mult2(x))

    def test_custom_autograd_no_early_free(self):
        # This test failed complaining that buffers had already been freed
        # prior to #22983.  Also pretty interesting test case.
        class Double(torch.autograd.Function):
            @staticmethod
            def forward(ctx, x):
                y = x ** 2
                ctx.save_for_backward(x, y)
                return y

            @staticmethod
            def backward(ctx, grad_output):
                x, _ = ctx.saved_tensors
                return grad_output * 2 * x

        # this is equivalent, but uses the output of .forward() in .backward()
        class Double2(Double):
            @staticmethod
            def backward(ctx, grad_output):
                x, y = ctx.saved_tensors
                return grad_output * 2 * y / x

        double = Double.apply
        double2 = Double2.apply

        x = torch.tensor(2).double().requires_grad_()

        self.assertTrue(torch.autograd.gradcheck(double, x))
        self.assertTrue(torch.autograd.gradgradcheck(double, x))
        self.assertTrue(torch.autograd.gradcheck(double2, x))
        self.assertTrue(torch.autograd.gradgradcheck(double2, x))

        y = double(x)
        torch.autograd.grad(y, x, create_graph=True)
        torch.autograd.grad(y, x)

        y = double2(x)
        torch.autograd.grad(y, x, create_graph=True)
        torch.autograd.grad(y, x)  # should not error!

    def test_detach(self):
        x = torch.randn(10, 10, requires_grad=True)
        y = x + 2
        y = y.detach()
        z = y * 4 + 2
        self.assertFalse(y.requires_grad)
        self.assertFalse(z.requires_grad)

        x = torch.randn(10, 10, requires_grad=True)
        y = x * 2
        y = y.detach()
        self.assertFalse(y.requires_grad)
        self.assertIsNone(y.grad_fn)
        z = x + y
        z.sum().backward()
        # This is an incorrect gradient, but we assume that's what the user
        # wanted. detach() is an advanced option.
        self.assertEqual(x.grad.data, torch.ones(10, 10))

        # in-place detach
        x = torch.randn(10, 10, requires_grad=True)
        y = torch.randn(10, 10, requires_grad=True)
        a = x * 2
        (y + a).sum().backward(retain_graph=True)
        a.detach_()
        self.assertFalse(a.requires_grad)
        (y + a).sum().backward()  # this won't backprop to x
        self.assertEqual(x.grad.data, torch.ones(10, 10) * 2)
        self.assertEqual(y.grad.data, torch.ones(10, 10) * 2)

        # in-place deatch on a view raises an exception
        view = x.narrow(0, 1, 4)
        self.assertRaisesRegex(RuntimeError, 'view', lambda: view.detach_())

    def test_detach_base(self):
        "detaching base does not detach view"
        x = torch.randn(10, 10, requires_grad=True)
        view = x.narrow(0, 1, 4)
        x.detach_()
        self.assertFalse(x.requires_grad)
        self.assertTrue(view.requires_grad)
        self.assertIsNotNone(view.grad_fn)
        self.assertIs(view._base, x)

    def _test_type_conversion_backward(self, t, ):
        fvar = Variable(t(torch.randn(5, 5).float()), requires_grad=True)
        fvar.double().sum().backward()
        self.assertEqual(fvar.grad, torch.ones_like(fvar))
        self.assertEqual(type(fvar.grad.data), type(fvar.data))
        dvar = Variable(t(torch.randn(5, 5).double()), requires_grad=True)
        dvar.float().sum().backward()
        self.assertEqual(dvar.grad, torch.ones_like(dvar))
        self.assertEqual(type(dvar.grad.data), type(dvar.data))

    def test_type_conversions(self):
        x = torch.randn(5, 5)
        self.assertIsInstance(x.float(), torch.FloatTensor)
        self.assertIsInstance(x.int(), torch.IntTensor)
        if torch.cuda.is_available():
            self.assertIsInstance(x.float().cuda(), torch.cuda.FloatTensor)
            self.assertIsInstance(x.int().cuda(), torch.cuda.IntTensor)
            self.assertIsInstance(x.int().cuda().cpu(), torch.IntTensor)
            if torch.cuda.device_count() >= 2:
                x2 = x.float().cuda(1)
                self.assertIsInstance(x2, torch.cuda.FloatTensor)
                self.assertIs(x2.get_device(), 1)
                x2 = x.float().cuda()
                self.assertIsInstance(x2.data, torch.cuda.FloatTensor)
                self.assertIs(x2.get_device(), 0)
                x2 = x2.cuda(1)
                self.assertIsInstance(x2, torch.cuda.FloatTensor)
                self.assertIs(x2.get_device(), 1)
                y = Variable(torch.randn(5).cuda(1), requires_grad=True)
                y.cpu().sum().backward()
                self.assertIs(y.grad.get_device(), 1)
                self.assertIs(y.long().data.get_device(), 1)

        for t in [torch.DoubleTensor, torch.FloatTensor, torch.IntTensor, torch.ByteTensor]:
            for y_var in (True, False):
                y = torch.randint(5, (5, 5), dtype=t.dtype)
                y = Variable(y) if y_var else y
                self.assertIsInstance(x.type(t), t)
                self.assertIsInstance(x.type_as(y), t)
                # TODO: t.dtype should work
                t_dtype = t().dtype
                self.assertIsInstance(x.type(t_dtype), t)
                self.assertIs(t_dtype, x.type(t_dtype).dtype)
                self.assertEqual(y.data_ptr(), y.type(t).data_ptr())
                if torch.cuda.is_available():
                    for x_cuda in (True, False):
                        for y_cuda in (True, False):
                            x_c = x.cuda() if x_cuda else x
                            y_c = y.cuda() if y_cuda else y
                            _, y_type = y_c.type().rsplit('.', 1)
                            y_typestr = ('torch.cuda.' if y_cuda else 'torch.') + y_type
                            self.assertEqual(y_c.type(), x_c.type(y_typestr).type())
                            self.assertIs(y_c.dtype, x_c.type(y_c.dtype).dtype)
                            self.assertEqual(y_c.data_ptr(), y_c.cuda().data_ptr() if y_cuda else y_c.data_ptr())

        self._test_type_conversion_backward(lambda x: x)
        if torch.cuda.is_available():
            self._test_type_conversion_backward(lambda x: x.cuda())
            if torch.cuda.device_count() >= 2:
                # one of these has to be the non-default device
                self._test_type_conversion_backward(lambda x: x.cuda(0))
                self._test_type_conversion_backward(lambda x: x.cuda(1))

    def test_isolated_node(self):
        x = torch.randn(5, 5, requires_grad=True)
        y = torch.randn(5, 5, requires_grad=True)

        a = x + y
        b = torch.max(a, 1, True)[1].repeat(1, 5).double()
        o = (b + a).sum()
        o.backward()

    def test_shape(self):
        x = torch.randn(3, 4)
        self.assertEqual(2, len(x.shape))
        self.assertEqual(x.shape[0], 3)
        self.assertEqual(x.shape[1], 4)

    def test_numpy_requires_grad(self):
        x = torch.randn(2, 2, requires_grad=True)
        self.assertRaisesRegex(RuntimeError, 'requires grad', lambda: x.numpy())

    def test_return_leaf(self):
        class Identity(Function):
            @staticmethod
            def forward(ctx, a, b):
                return a, a + b

            @staticmethod
            def backward(ctx, grad_a, grad_b):
                return grad_a + grad_b, grad_b

        hook_called = [False]
        x = torch.randn(5, 5, requires_grad=True)
        y = torch.randn(5, 5, requires_grad=True)

        q, p = Identity.apply(x, y)

        # Make sure hooks only receive grad from usage of q, not x.
        def hook(grad):
            hook_called[0] = True
            self.assertEqual(grad.data, torch.ones(5, 5))

        q.register_hook(hook)
        (q + p + x).sum().backward()
        self.assertEqual(x.grad.data, torch.ones(5, 5) * 3)
        self.assertEqual(y.grad.data, torch.ones(5, 5))
        self.assertTrue(hook_called[0])

    def test_return_leaf_inplace(self):
        class Inplace(InplaceFunction):
            @staticmethod
            def forward(ctx, a, b):
                ctx.mark_dirty(a)
                return a.add_(b), b + 2

            @staticmethod
            def backward(ctx, grad_a, grad_b):
                return grad_a, grad_a + grad_b

        x = torch.randn(5, 5)
        y = torch.randn(5, 5, requires_grad=True)

        fn = Inplace(True)
        q, p = fn.apply(x, y)
        self.assertIs(q, x)
        self.assertIs(q.grad_fn.__class__, fn._backward_cls)
        self.assertTrue(q.requires_grad)
        q.sum().backward()
        self.assertEqual(y.grad.data, torch.ones(5, 5))

    def test_leaf_assignment(self):
        x = torch.randn(5, 5)
        y = torch.randn(5, requires_grad=True)
        z = torch.randn(5, requires_grad=True)

        x[0] = y
        x[1] = 2 * z
        self.assertTrue(x.requires_grad)
        self.assertIsNot(x.grad_fn, None)
        x.sum().backward()
        self.assertEqual(y.grad.data, torch.ones(5))
        self.assertEqual(z.grad.data, torch.ones(5) * 2)

    def test_no_grad_assignment(self):
        x = torch.randn(5, 5, requires_grad=True)
        y = torch.randn(5)
        with torch.no_grad():
            x[0] = y

        self.assertTrue(x.requires_grad)
        self.assertIsNone(x.grad_fn)

    def test_no_grad_modifies_version(self):
        x = torch.randn(5, requires_grad=True)
        y = torch.randn(5, requires_grad=True)
        z = (x * y).sum()
        with torch.no_grad():
            x *= 2
        self.assertRaisesRegex(RuntimeError, 'modified by an inplace operation',
                               lambda: z.backward())

    def test_no_grad_input(self):
        class MyFunction(Function):
            @staticmethod
            def forward(self, x):
                return x

            @staticmethod
            def backward(self, grad_output):
                return grad_output

        x = torch.randn(5, requires_grad=True)
        with torch.no_grad():
            y = MyFunction.apply(x)

        self.assertTrue(x.requires_grad)
        self.assertIsNone(y.grad_fn)

    def test_backward_copy(self):
        # This tests checks backward engine for a very subtle bug that appreared
        # in one of the initial versions of autograd. Gradients tensors were
        # simply stored in lists while the function waited for all its gradients
        # to be computed. However, sometimes an output was used multiple times,
        # so the gradients needed to be summed. Engine used to keep a need_copy
        # set of tensors that will need a clone upon next addition and removed
        # them from the set as soon as the clone was performed. However, this
        # could lead to incorrect results if the same gradient tensor was
        # buffered in three places in the graph:
        # 1. When accumulating gradients in one of these places it was cloned
        #    and removed from need_copy set.
        # 2. When accumulating in second place, it wasn't in the need_copy set,
        #    so the gradients were simply accumulated in-place (which already
        #    modified the grad in 3rd place)
        # 3. When accumulating in the third place, it wasn't in the need_copy set
        #    as well, so the incoming gradient was summed in-place, yielding
        #    incorrect results in all functions, except the first one.
        x = torch.ones(5, 5, requires_grad=True)
        y = torch.ones(5, 5, requires_grad=True)
        # Simulate that we're in the middle of the graph
        a = x + 2
        b = y + 2
        c = x + 2
        # This op will just return grad_output two times in backward
        add1 = a + b
        add2 = add1 + c
        # Simulate a long branch, so grad_output will get buffered.
        for _ in range(4):
            a = a * 2
            b = b * 2
            c = c * 2
        branch = a + b + c
        out = add2 + branch
        # expected gradients are:
        # for x: 34 (16 from final a, 16 from final c, 2 from add2)
        # for y: 17 (16 from final b, 1 from add2)
        grad_output = torch.ones(5, 5)
        out.backward(grad_output)
        self.assertEqual(x.grad, torch.ones(5, 5) * 34)
        self.assertEqual(y.grad, torch.ones(5, 5) * 17)

    def test_save_none_for_backward(self):
        test_case = self

        class MyFn(Function):
            @staticmethod
            def forward(ctx, input):
                ctx.save_for_backward(None, input, None)
                return input * input

            @staticmethod
            def backward(ctx, grad_output):
                n1, input, n2 = ctx.saved_tensors
                test_case.assertIsNone(n1)
                test_case.assertIsNone(n2)
                return 2 * input * grad_output

        x = torch.randn(5, 5, requires_grad=True)
        y = MyFn.apply(x)
        y.sum().backward()
        self.assertEqual(x.grad, 2 * x)

    def test_too_many_grads(self):
        class MyFn(Function):
            @staticmethod
            def forward(ctx, input):
                return input

            @staticmethod
            def backward(ctx, grad_output):
                return grad_output, None, None

        x = torch.randn(5, 5, requires_grad=True)
        y = MyFn.apply(x)
        y.sum().backward()
        self.assertEqual(x.grad, torch.ones_like(x))

    def test_pickle(self):
        x = torch.randn(10, 10, requires_grad=True)
        y = torch.randn(10, 10, requires_grad=False)

        def assert_strict_equal(var1, var2):
            self.assertEqual(var1.data, var2.data)
            self.assertEqual(var1.requires_grad, var2.requires_grad)

        serialized = [pickle.dumps([x, y], protocol=p) for p in range(3)]
        for dump in serialized:
            xc, yc = pickle.loads(dump)
            assert_strict_equal(xc, x)
            assert_strict_equal(yc, y)

    def test_dep_nograd(self):
        class F1(Function):
            @staticmethod
            def forward(ctx, input):
                out = torch.randn(input.size())
                ctx.mark_non_differentiable(out)
                return input, out

            @staticmethod
            def backward(ctx, grad_output, ignored):
                return grad_output

        class F2(Function):
            @staticmethod
            def forward(ctx, input, ignored):
                return input

            @staticmethod
            def backward(ctx, grad_output):
                return grad_output, None

        x = torch.randn(5, requires_grad=True)
        a, b = F1.apply(x)
        b = b + 1  # separate F1 from F2 by another op
        self.assertTrue(a.requires_grad)
        self.assertFalse(b.requires_grad)
        c = F2.apply(a, b)
        c.backward(torch.ones(c.size()))
        self.assertEqual(x.grad.data, torch.ones(x.size()))

    def test_set_grad_enabled(self):
        x = torch.tensor([1.], requires_grad=True)
        with torch.set_grad_enabled(False):
            y = x * 2
        self.assertFalse(y.requires_grad)
        with torch.set_grad_enabled(True):
            y = x * 2
        self.assertTrue(y.requires_grad)
        with torch.set_grad_enabled(False):
            torch.set_grad_enabled(True)
            y = x * 2
        self.assertTrue(y.requires_grad)

    def test_reentrant(self):
        y_data = torch.randn(2, 2)

        class Reenter(Function):
            @staticmethod
            def forward(ctx, x):
                with torch.enable_grad():
                    ctx.x = Variable(x.data, requires_grad=True)
                    ctx.y = Variable(y_data, requires_grad=True)
                    ctx.output_var = ctx.x * ctx.y
                return ctx.output_var.detach()

            @staticmethod
            def backward(ctx, grad_output):
                with torch.enable_grad():
                    ctx.output_var.sum().backward()
                return ctx.x.grad * grad_output

        x = torch.randn(2, 2, requires_grad=True)
        out = Reenter.apply(x)
        out.sum().backward()
        self.assertEqual(x.grad.data, y_data)

    def test_broadcast_tensors(self):
        f_args_variable = (torch.randn(3, requires_grad=True),
                           torch.randn(1, 2, 1, requires_grad=True),
                           torch.randn(1, 1, requires_grad=True),
                           torch.randn(5, 1, 1, requires_grad=True))
        f_args_tensor = deepcopy(unpack_variables(f_args_variable))
        run_functional_checks(self, "test_broadcast_tensors", "broadcast",
                              lambda a, b, c, d: torch.broadcast_tensors(a, b, c, d),
                              True, f_args_variable, f_args_tensor)

    def test_cat(self):
        f_args_variable = (torch.randn(1, S, S, requires_grad=True),
                           torch.randn(2, S, S, requires_grad=True),
                           torch.randn(3, S, S, requires_grad=True),
                           0)
        f_args_tensor = deepcopy(unpack_variables(f_args_variable))
        run_functional_checks(self, "test_cat", "cat",
                              lambda a, b, c, dim: torch.cat((a, b, c), dim),
                              True, f_args_variable, f_args_tensor)

    def test_cat_negdim_1(self):
        f_args_variable = (torch.randn(S, S, 1, requires_grad=True),
                           torch.randn(S, S, 2, requires_grad=True),
                           torch.randn(S, S, 3, requires_grad=True),
                           -1)
        f_args_tensor = deepcopy(unpack_variables(f_args_variable))
        run_functional_checks(self, "test_cat_negdim_1", "cat",
                              lambda a, b, c, dim: torch.cat((a, b, c), dim),
                              True, f_args_variable, f_args_tensor)

    def test_cat_negdim_2(self):
        f_args_variable = (torch.randn(S, 1, S, requires_grad=True),
                           torch.randn(S, 2, S, requires_grad=True),
                           torch.randn(S, 3, S, requires_grad=True),
                           -2)
        f_args_tensor = deepcopy(unpack_variables(f_args_variable))
        run_functional_checks(self, "test_cat_negdim_2", "cat",
                              lambda a, b, c, dim: torch.cat((a, b, c), dim),
                              True, f_args_variable, f_args_tensor)

    def test_cat_empty_legacy(self):
        f_args_variable = (torch.randn(0, requires_grad=True),
                           torch.randn(S, S, requires_grad=True))
        # gradgradcheck doesn't work, probably because legacy size tracking is wrong somewhere,
        # hence False passed below, but gradcheck checked explicitly.
        f_args_tensor = deepcopy(unpack_variables(f_args_variable))
        run_functional_checks(self, "test_cat_empty_legacy", "cat",
                              lambda a, b: torch.cat((a, b)),
                              False, f_args_variable, f_args_tensor)
        self.assertTrue(gradcheck(lambda a, b: torch.cat((a, b)), f_args_variable, eps=1e-6, atol=PRECISION))

    def test_cat_empty(self):
        f_args_variable = (torch.randn(0, S, requires_grad=True),
                           torch.randn(S, S, requires_grad=True))
        f_args_tensor = deepcopy(unpack_variables(f_args_variable))
        run_functional_checks(self, "test_cat_empty", "cat",
                              lambda a, b: torch.cat((a, b)),
                              True, f_args_variable, f_args_tensor)

    def test_trapz(self):
        f_args_variable = (torch.randn(2, 3, requires_grad=True),
                           torch.tensor([[1.0, 2.0, 5.5], [2.3, 0.5, 6.2]], requires_grad=True))
        f_args_tensor = deepcopy(unpack_variables(f_args_variable))
        run_functional_checks(self, "test_trapz", "trapz",
                              lambda y, x: torch.trapz(y, x),
                              True, f_args_variable, f_args_tensor)


    def test_var_mean_differentiable(self):
        dim = [2, 4]
        keepdim = False
        input1 = torch.randn(3, 4, 5, 6, 2, 3, requires_grad=True)
        input2 = deepcopy(input1)
        var1, mean1 = torch.var_mean(input1, dim=dim, keepdim=keepdim)
        var2 = input2.var(dim=dim, keepdim=keepdim)
        mean2 = input2.mean(dim=dim, keepdim=keepdim)
        grad = torch.randn(3, 4, 6, 3, requires_grad=True)

        r1 = var1 * var1 * mean1 * mean1
        r2 = var2 * var2 * mean2 * mean2
        self.assertTrue(torch.allclose(r1, r2, rtol=0.01, atol=0.0))

        torch.autograd.backward(r1, grad)
        torch.autograd.backward(r2, grad)
        self.assertTrue(torch.allclose(input1.grad, input2.grad, rtol=0.01, atol=0.0))

    @skipIfNoLapack
    def test_cholesky(self):
        def func(root, upper):
            x = torch.matmul(root, root.transpose(-1, -2)) + 1e-05
            return torch.cholesky(x, upper)

        def run_test(upper, dims):
            root = torch.rand(*dims, requires_grad=True)

            gradcheck(func, [root, upper])
            gradgradcheck(func, [root, upper])

            root = random_symmetric_pd_matrix(dims[-1], *dims[:-2]).requires_grad_()
            chol = root.cholesky().sum().backward()
            self.assertEqual(root.grad, root.grad.transpose(-1, -2))  # Check the gradient is symmetric

        for upper, dims in product([True, False], [(3, 3), (4, 3, 2, 2)]):
            run_test(upper, dims)
            run_test(upper, dims)

    @skipIfNoLapack
    def test_cholesky_solve(self):
        def _test_with_size(A_dims, B_dims, upper):
            root = torch.rand(*A_dims).requires_grad_()
            b = torch.rand(*B_dims).requires_grad_()

            def func(root, b, upper):
                if upper:
                    A = root.triu()
                else:
                    A = root.tril()
                return torch.cholesky_solve(b, A, upper)

            gradcheck(func, [root, b, upper])
            gradgradcheck(func, [root, b, upper])

        for (a_size, b_size), upper in product([((3, 3), (3, 4)), ((3, 3), (3, 2)),
                                                ((2, 3, 3), (2, 3, 4)), ((2, 3, 3), (2, 3, 2))],
                                               [True, False]):
            _test_with_size(a_size, b_size, upper)

    @skipIfNoLapack
    def test_symeig(self):
        def func(root, upper):
            x = 0.5 * (root + root.transpose(-2, -1))
            return torch.symeig(x, eigenvectors=True, upper=upper)

        def run_test(upper, dims):
            root = torch.rand(*dims, requires_grad=True)

            gradcheck(func, [root, upper])
            gradgradcheck(func, [root, upper])

            root = random_symmetric_matrix(dims[-1], *dims[:-2]).requires_grad_()
            w, v = root.symeig(eigenvectors=True)
            (w.sum() + v.sum()).backward()
            self.assertEqual(root.grad, root.grad.transpose(-1, -2))  # Check the gradient is symmetric

        for upper, dims in product([True, False], [(3, 3), (5, 3, 3), (4, 3, 2, 2)]):
            run_test(upper, dims)

    @skipIfNoLapack
    def test_cholesky_inverse(self):
        def _test_with_size(upper, dims):
            # We require to create a Cholesky factor which requires that the diagonal elements are positive.
            # Initializing too small values for the diagonal elements could cause issues when being perturbed
            # to obtain the numerical Jacobian, thereby leading to inconsistent gradcheck
            A = torch.randn(*dims)
            A.diagonal().uniform_(0.1, 5.0)
            A.requires_grad_()

            def func(A, upper):
                if upper:
                    root = A.triu()
                else:
                    root = A.tril()
                return torch.cholesky_inverse(root, upper)

            gradcheck(func, [A, upper])
            gradgradcheck(func, [A, upper])

        for upper, dims in product([True, False], [(3, 3), (5, 5)]):
            _test_with_size(upper, dims)

    @skipIfNoLapack
    def test_triangular_solve(self):
        def _test_with_size(A_dims, B_dims):
            A = torch.rand(*A_dims).requires_grad_()
            b = torch.rand(*B_dims).requires_grad_()

            for upper, transpose, unitriangular in product((True, False), repeat=3):
                def func(A, b):
                    return torch.triangular_solve(b, A, upper, transpose, unitriangular)

                gradcheck(func, [A, b])
                gradgradcheck(func, [A, b])

        _test_with_size((3, 3), (3, 4))
        _test_with_size((3, 3), (3, 2))
        _test_with_size((2, 3, 3), (2, 3, 4))
        _test_with_size((2, 3, 3), (2, 3, 2))

    @unittest.skipIf(not TEST_MKL, "PyTorch is built without MKL support")
    def test_fft_ifft_rfft_irfft(self):
        def _test_complex(sizes, signal_ndim):
            x = torch.randn(sizes, requires_grad=True, dtype=torch.double)

            for normalized in (True, False):
                def fft(x):
                    return x.fft(signal_ndim, normalized=normalized)

                gradcheck(fft, [x])
                gradgradcheck(fft, [x], gen_non_contig_grad_outputs=True)

                def ifft(fx):
                    return fx.ifft(signal_ndim, normalized=normalized)

                # Use output of fft(x) for inverse fft, due to symmetry requirements
                fx = fft(x).detach()
                fx.requires_grad = True
                gradcheck(ifft, [fx])
                gradgradcheck(ifft, [fx], gen_non_contig_grad_outputs=True)

        def _test_real(sizes, signal_ndim):
            x = torch.randn(sizes, requires_grad=True, dtype=torch.double)
            if x.dim() == signal_ndim:
                start_dim = 0
            else:
                start_dim = 1
            signal_sizes = x.size()[start_dim:start_dim + signal_ndim]

            for normalized, onesided in product((True, False), repeat=2):
                def rfft(x):
                    return x.rfft(signal_ndim, normalized=normalized, onesided=onesided)

                gradcheck(rfft, [x])
                gradgradcheck(rfft, [x], gen_non_contig_grad_outputs=True)

                # Generally speaking, irfft itself won't and can't pass the
                # current gradcheck as it assumes the input follows conjugate
                # symmetry, an requirement that is never true with our point
                # numerical Jacobian estimate. Without input symmtry, irfft's
                # behavior is undefined.
                #
                # Even onesided results can't remove all redundancy. For
                # example, consider the .select(last_signal_dim, 0) slice.
                # It is entirely represented in the onesided results (except
                # for 1D), and will be reflected onto itself!
                #
                # So only 1D onesided irfft should pass grad check as it is
                # guaranteed that the input has no symmetrical values.
                #
                # In other cases, we test a function that first uses rfft to
                # generate a tensor that follows the conjugate symmetry irfft
                # expects, and then feeds it into irfft. Since rfft is already
                # tested above, we thereby verify the correctness of irfft.
                if signal_ndim == 1 and onesided:
                    def irfft(fx):
                        return fx.irfft(signal_ndim, normalized=normalized,
                                        onesided=onesided, signal_sizes=signal_sizes)

                    # Use output of rfft(x) for inverse rfft, due to symmetry requirements
                    fx = rfft(x).detach()
                    fx.requires_grad = True
                    gradcheck(irfft, [fx])
                    gradgradcheck(irfft, [fx], gen_non_contig_grad_outputs=True)
                else:
                    # Test this function: f(x) = ifft(rfft(x) + rfft(z)), where
                    # z is some fixed tensor of same size as x. rfft(z) term is
                    # needed because otherwise f becomes identity.
                    z = torch.randn(sizes, dtype=torch.double)
                    fz = z.rfft(signal_ndim, normalized=normalized, onesided=onesided)

                    def rfft_irfft(x):
                        fx = x.rfft(signal_ndim, normalized=normalized, onesided=onesided)
                        y = fx + fz
                        return y.irfft(signal_ndim, normalized=normalized,
                                       onesided=onesided, signal_sizes=signal_sizes)

                    gradcheck(rfft_irfft, [x])
                    gradgradcheck(rfft_irfft, [x], gen_non_contig_grad_outputs=True)

        _test_real((2, 10), 1)
        _test_real((2, 3, 4), 2)
        _test_real((2, 3, 4, 3), 3)

        _test_complex((2, 2, 10, 2), 1)
        _test_complex((1, 2, 3, 4, 2), 2)
        _test_complex((2, 1, 3, 4, 3, 2), 3)

    def test_gradcheck_fail_when_no_differentiable_outputs_and_num_grad_not_zero(self):
        def autograd_fn(input):
            output = torch.detach(input)
            self.assertFalse(output.requires_grad)
            return output

        f_args_variable = torch.ones(S, S, requires_grad=True)
        self.assertRaisesRegex(RuntimeError, 'Numerical gradient for function expected to be zero',
                               lambda: gradcheck(autograd_fn, f_args_variable, eps=1e-6, atol=PRECISION))

    def test_variable_traverse(self):
        def get_out_and_unrefed_cycle():
            inp = torch.randn(10, requires_grad=True)
            tmp = inp.view(10, 1)
            out = tmp.view(10)

            # Create a reference cycle that contains an
            # intermediary Variable in the graph
            my_list = []
            my_list.append(tmp)
            my_list.append(my_list)

            return out

        out = get_out_and_unrefed_cycle()
        gc.collect()
        # This will segfault if things have been erroneously released
        out.backward(torch.randn(out.size()))

    def test_norm_subgradient(self):
        def run_test(input_size, norm_deg):
            input = torch.zeros(*input_size, requires_grad=True)
            input.norm(norm_deg).backward()
            self.assertEqual(input.grad.data.abs().sum(), 0)

        run_test((10,), 2)
        run_test((10, 10), 2)
        run_test((10,), 3)
        run_test((10,), 1)
        run_test((10,), 1.5)

    def test_pow_zero_tensor_gradient(self):
        def run_test(input_size, exponent):
            input = torch.zeros(*input_size, requires_grad=True)
            input.pow(exponent).sum().backward()
            self.assertEqual(input.grad.data.abs().sum(), 0)

        run_test((10,), torch.zeros(10))
        run_test((10, 10), torch.zeros(10, 10))
        run_test((10,), 0)

    def test_pow_scalar_base(self):
        a = torch.arange(1, 13, dtype=torch.double).view(3, 4).requires_grad_()
        gradcheck(lambda a: torch.pow(2, a), (a,))

    @skipIfNoLapack
    def test_pinverse(self):
        # Why is pinverse tested this way, and not ordinarily as other linear algebra methods?
        # 1. Pseudo-inverses are not generally continuous, which means that they are not differentiable
        # 2. Derivatives for pseudo-inverses exist typically for constant rank (Golub et al, 1973)
        # 3. This method creates two orthogonal matrices, and a constructs a test case with large
        #    singular values (given by x to the function).
        # 4. This will ensure that small perturbations don't affect the rank of matrix, in which case
        #    a derivative exists.
        # 5. This test exists since pinverse is implemented using SVD, and is hence a backpropable method
        m, n = 5, 10
        U = torch.randn(n, m).qr()[0].t()  # Orthogonal with dimensions m x n
        V = torch.randn(n, m).qr()[0].t()  # Orthogonal with dimensions m x n

        def func(x):
            S = torch.cat([x, torch.zeros(n - m)], 0)
            M = U.mm(torch.diag(S)).mm(V.t())
            return M.pinverse()

        gradcheck(func, [torch.rand(m).add_(1).requires_grad_()])
        gradcheck(func, [torch.rand(m).add_(10).requires_grad_()])
        gradgradcheck(func, [torch.rand(m).add_(1).requires_grad_()])
        gradgradcheck(func, [torch.rand(m).add_(10).requires_grad_()])

    def test_chain_matmul(self):
        def gen_matrices(p):
            matrices = []
            for (pi, pi_1) in zip(p[:-1], p[1:]):
                matrices.append(torch.randn(pi, pi_1).requires_grad_())
            return matrices

        gradcheck(torch.chain_matmul, gen_matrices([5, 10, 15, 5]))
        gradcheck(torch.chain_matmul, gen_matrices([3, 5, 2, 6]))
        gradcheck(torch.chain_matmul, gen_matrices([6, 2, 4, 8, 10]))
        gradgradcheck(torch.chain_matmul, gen_matrices([5, 10, 15, 5]))
        gradgradcheck(torch.chain_matmul, gen_matrices([3, 5, 2, 6]))
        gradgradcheck(torch.chain_matmul, gen_matrices([6, 2, 4, 8, 10]))

    def test_profiler(self):
        x = torch.randn(10, 10)

        with profile() as p:
            self.assertTrue(torch.autograd._profiler_enabled())
            y = x * 2 + 4

        self.assertFalse(torch.autograd._profiler_enabled())

        last_end = 0
        names = ['mul', 'add']
        self.assertEqual(len(p.function_events), len(names))
        for info, expected_name in zip(p.function_events, names):
            self.assertGreater(info.cpu_interval.start, last_end)
            self.assertEqual(info.name, expected_name)
            last_end = info.cpu_interval.end

    def test_profiler_aggregation_fake(self):
        events = EventList()
        id = [0]

        def get_id():
            id[0] = id[0] + 1
            return id[0]

        # [[thread_id, [(start, end, id), ....]], ...]
        # Using list instead of a dict so order is guaranteed for any Python
        # version
        threads = [
            [1, [(0, 1, get_id()), (1, 2, get_id())]],
            [0, [(0, 2, get_id()), (1, 2, get_id()), (1, 3, get_id())]],
        ]
        for thread, ranges in threads:
            for range in ranges:
                assert(len(range) == 3)
                events.append(
                    FunctionEvent(
                        id=range[2],
                        name="",
                        thread=thread,
                        cpu_start=range[0],
                        cpu_end=range[1],
                    )
                )

        events.populate_cpu_children()

        # Note that [1, 3] pushes out [0, 2] first. Then we record [1, 2]
        # as a child of [1, 3]
        res = [[], [], [], [], [4]]

        def get_children_ids(event):
            return [child.id for child in event.cpu_children]

        assert([get_children_ids(event) for event in events] == res)

    def test_profiler_function_event_avg(self):
        avg = FunctionEventAvg()
        avg.add(FunctionEvent(id=0, name="foo", thread=0, cpu_start=10, cpu_end=15))
        avg.add(FunctionEvent(id=1, name="foo", thread=0, cpu_start=20, cpu_end=30))
        avg.add(avg)
        self.assertEqual(avg.key, "foo")

        # aggregate stats
        self.assertEqual(avg.count, 4)
        self.assertEqual(avg.cpu_time_total, 30)
        self.assertEqual(avg.self_cpu_time_total, 30)
        self.assertEqual(avg.cuda_time_total, 0)

        # average stats
        self.assertEqual(avg.cpu_time, 7.5)
        self.assertEqual(avg.cuda_time_total, 0)

    def test_profiler_shapes(self):
        print("")
        layer1 = torch.nn.Linear(20, 30)
        layer2 = torch.nn.Linear(30, 40)
        input = torch.randn(128, 20)
        with profile(record_shapes=True) as prof:
            layer2(layer1(input))

        # type conversion
        assert(prof.function_events[0].input_shapes == [[30, 20]])
        # fc (addmm)
        assert(
            prof.function_events[1].input_shapes ==
            [[30], [128, 20], [20, 30], [], []]
        )
        assert(prof.function_events[2].input_shapes == [[40, 30]])
        assert(
            prof.function_events[3].input_shapes ==
            [[40], [128, 30], [30, 40], [], []]
        )
        print(prof.table())
        print(prof.key_averages(group_by_input_shape=True).table())

    def test_profiler_no_cuda(self):
        print("")
        layer = torch.nn.Linear(20, 30)
        x = torch.randn(128, 20)
        with profile(use_cuda=False) as prof:
            layer(x)

        prof_str = str(prof)
        print(prof_str)
        self.assertTrue('cpu' in prof_str.lower())
        self.assertTrue('cuda' not in prof_str.lower())

    def test_profiler_aggregation_lstm(self):
        print("")
        rnn = torch.nn.LSTM(10, 20, 2)
        total_time_s = 0
        with profile(record_shapes=True) as prof:
            for i in range(20):
                input = torch.randn(5, 3, 10)
                h = torch.randn(2, 3, 20)
                c = torch.randn(2, 3, 20)
                start = time.time()
                rnn(input, (h, c))
                end = time.time()
                total_time_s += end - start

        print(prof.table(
            sort_by="self_cpu_time_total", row_limit=10, header="TEST"))
        print(prof.key_averages(group_by_input_shape=True).table(
            sort_by="self_cpu_time_total", row_limit=10))

        total_time_us = total_time_s * 1000.0 * 1000.0  # make it us which is profiler default
        print(
            "Total time based on python measurements: ",
            format_time(total_time_us)
        )
        print(
            "CPU time measurement python side overhead: {:.2f}%".format(
                (total_time_us / prof.self_cpu_time_total - 1.0) * 100.0
            )
        )

        if sys.platform != "win32":
            with tempfile.NamedTemporaryFile() as trace_file:
                prof.export_chrome_trace(trace_file.name)

    def test_record_function(self):
        x = torch.randn(10, 10)

        def forward(x):
            with record_function("outer"):
                y = x * 2 + 4
                with record_function("inner"):
                    y = y - 1
            y = y / 1

        forward(x)

        with profile() as p:
            forward(x)

        events = p.function_events
        start_order = [
            'profiler::_record_function_enter',
            'outer',
            'mul',
            'add',
            'profiler::_record_function_enter',
            'inner',
            'sub',
            'profiler::_record_function_exit',
            'profiler::_record_function_exit',
            'div',
        ]
        self.assertEqual(len(events), len(start_order))
        for info, expected_name in zip(events, start_order):
            self.assertEqual(info.name, expected_name)

        def count_events_before(before, target):
            matches = [e for e in events if e.name == before]
            self.assertEqual(len(matches), 1)
            match = matches[0]

            count = 0
            for e in events:
                if e.name == target and e.cpu_interval.end <= match.cpu_interval.end:
                    count += 1
            return count

        self.assertEqual(
            count_events_before("inner", "profiler::_record_function_exit"),
            1,
        )
        self.assertEqual(
            count_events_before("outer", "profiler::_record_function_exit"),
            2,
        )

        # We can also use record_function to decorate arbitrary function
        @record_function('my_func')
        def f(x, y):
            return x + y

        with profile() as p:
            f(1, 2)

        self.assertTrue('my_func' in str(p))

    def test_record_function_multithreaded(self):
        rf = record_function("outer")
        rf.__enter__()
        with profile():
            # test that exiting the record function after starting a profile
            # doesn't throw.
            rf.__exit__()

        with profile():
            rf.__enter__()
        # test that exiting the record function after the profile has ended
        # doesn't throw.
        rf.__exit__()


    def test_dir(self):
        x = torch.randn(10, 10)
        keys = dir(x)
        self.assertIn('shape', keys)

        for key in keys:
            self.assertTrue(hasattr(x, key))

    def test_as_strided(self):

        def test(x, prepro_fn, size, strides, offset=None):
            x = x.to(torch.double).detach().requires_grad_()

            # Check that forward will **not** resize storage because it may
            # cause NaN in output and fail numerical Jacobian check consequently
            with torch.no_grad():
                y = prepro_fn(x) if prepro_fn is not None else x
                max_offset = sum((si - 1) * st for si, st in zip(size, strides))
                max_offset += offset if offset is not None else y.storage_offset()
                assert max_offset < len(y.storage()), "test case resizes storage"

            def closure(x):
                if prepro_fn is not None:
                    x = prepro_fn(x)
                return x.as_strided(size, strides, offset)

            gradcheck(closure, [x])
            gradgradcheck(closure, [x])

        # test
        test(torch.arange(0, 25), lambda x: x.view(5, 5), [3, 3], [6, 2], 2)

        # test crazy stride at dim with size 1 case
        test(torch.randn(12), None, [1, 2, 1, 5], [0, 5, 100, 1], 2)

        # test expand case
        test(torch.randn(5), None, [3, 3, 3], [0, 1, 0], 2)
        test(torch.randn(5), None, [3, 3, 3], [0, 0, 0], 4)
        test(torch.randn(5), lambda x: x.expand(5, 5), [5, 5], [0, 1], 0)

        # test non-expand overlapping case
        test(torch.randn(35), None, [6, 6], [5, 1], 2)
        test(torch.randn(15), None, [3, 2], [3, 6], 2)

        # test transpose case
        test(torch.randn(3, 4), None, [4, 3], [1, 4])

        # test "getting things outside the input" case
        x = torch.randn(6, 2)
        test(x[3:], None, [3, 2], [2, 1], 0)  # should be all zeros
        self.assertEqual(x[3:].as_strided([3, 2], [2, 1], 0), x[:3])

        # test select on expanded input case
        test(torch.randn(2, 3), lambda x: x.expand(10, 2, 3), [2, 3], [3, 1], 0)

    def _test_lerp_tensor_weights(self, cast):
        def construct_inputs(*shapes):
            start = cast(torch.randn(shapes[0])).requires_grad_()
            end = cast(torch.randn(shapes[1])).requires_grad_()
            weight = cast(torch.randn(shapes[2])).requires_grad_()
            return [start, end, weight]

        all_test_shapes = [((3, 3, 3), (3, 3, 3), (3, 3, 3)),  # no broadcasting
                           ((3,), (3, 3, 3), (3, 3, 3)),  # start broadcasting - 1
                           ((3, 3, 3), (3,), (3, 3, 3)),  # end broadcasting - 1
                           ((3, 3, 3), (3, 3, 3), (3,)),  # weight broadcasting - 1
                           ((), (3, 3, 3), (3, 3, 3)),  # start broadcasting - 2
                           ((3, 3, 3), (), (3, 3, 3)),  # end broadcasting - 2
                           ((3, 3, 3), (3, 3, 3), ()),  # weight broadcasting - 2
                           ((3, 3), (3, 3, 3), (3,))]  # all broadcasting

        for shapes in all_test_shapes:
            cur_inputs = construct_inputs(*shapes)
            gradcheck(torch.lerp, cur_inputs)
            gradgradcheck(torch.lerp, cur_inputs)

    def test_lerp_tensor_weights(self):
        self._test_lerp_tensor_weights(lambda t: t)

    def test_reduce_dtype(self):
        def test_reduction(op, has_no_dim):
            x = torch.randn(3, 3, dtype=torch.float, requires_grad=True)

            if has_no_dim:
                grad1, = torch.autograd.grad([op(x)], [x])
                grad2, = torch.autograd.grad([op(x, dtype=torch.double)], [x])
                self.assertEqual(grad1, grad2)
                self.assertEqual(grad2.dtype, torch.float)

            gi = torch.randn(op(x, dim=0).shape, dtype=torch.float)
            grad1, = torch.autograd.grad([op(x, dim=0)], [x], gi)
            grad2, = torch.autograd.grad([op(x, dim=0, dtype=torch.double)], [x], gi.double())
            self.assertEqual(grad1, grad2)
            self.assertEqual(grad2.dtype, torch.float)

        test_reduction(torch.sum, True)
        test_reduction(torch.prod, True)
        test_reduction(torch.cumsum, False)
        test_reduction(torch.cumprod, False)

    def test_inplace_view_backprop_base(self):
        # modify view and back-prop through base
        root = torch.randn(2, 2, requires_grad=True)
        x = root.clone()
        v1 = x.narrow(0, 0, 1)
        v1.mul_(2)
        x.sum().backward()
        self.assertEqual(root.grad.data.tolist(), [[2, 2], [1, 1]])

    def test_inplace_view_backprop_view_of_view(self):
        # modify view and backprop through view-of-view
        root = torch.randn(2, 2, requires_grad=True)
        x = root.clone()
        v1 = x.narrow(0, 0, 1)
        v2 = x.narrow(0, 0, 1)
        v1.mul_(2)
        v2.sum().backward()
        self.assertEqual(root.grad.data.tolist(), [[2, 2], [0, 0]])

    def test_inplace_view_of_view(self):
        # modify view-of-view and backprop through base
        root = torch.randn(2, 2, requires_grad=True)
        x = root.clone()
        v1 = x.narrow(0, 0, 1)
        v2 = v1.narrow(1, 1, 1)
        v2.mul_(2)
        x.sum().backward()
        self.assertEqual(root.grad.data.tolist(), [[1, 2], [1, 1]])

    def test_inplace_view_gradcheck(self):
        # gradcheck modifications to views
        a = torch.randn(4, 4, requires_grad=True)
        b = torch.randn(2, 2, requires_grad=True)

        def func(root, b):
            x = root.clone()
            x.narrow(1, 2, 2).narrow(0, 1, 2).mul_(b)
            x.narrow(1, 0, 2).narrow(0, 1, 2).mul_(b)
            return x

        gradcheck(func, [a, b], raise_exception=True)
        go = torch.randn(a.size(), requires_grad=True)
        gradgradcheck(func, (a, b), (go,))

    def test_inplace_view_makes_base_require_grad(self):
        # in-place modification to view makes base require grad
        a = torch.randn(4, 4, requires_grad=False)
        b = torch.randn(4, 2, requires_grad=True)

        def func(root, b):
            x = root.clone()
            self.assertFalse(x.requires_grad)
            x.narrow(1, 2, 2).mul_(b)
            self.assertTrue(x.requires_grad)
            return x

        gradcheck(func, [a, b], raise_exception=True)
        go = torch.randn(a.size(), requires_grad=True)
        gradgradcheck(func, (a, b), (go,))

    def test_inplace_view_backprop_view(self):
        # modify view and backprop through view
        a = Variable(torch.Tensor([2, 5]), requires_grad=False)
        b = Variable(torch.Tensor([3]), requires_grad=True)
        res = a.narrow(0, 1, 1).mul_(b)
        res.sum().backward()
        self.assertEqual(b.grad.data.tolist(), [5])
        self.assertIsNone(a.grad)

    def test_inplace_view_modify_base(self):
        # Test that an in-place operation on a base that forced it to require
        # grad also forces any previous views to require grad and backprop
        # correctly
        r = torch.ones(1, requires_grad=True)

        def fn(r):
            x = torch.ones(5)
            v = x.select(0, 1)
            self.assertFalse(v.requires_grad)
            self.assertIsNone(v.grad_fn)
            x.add_(r)  # v is now dependent on r due to the in-place op on x
            self.assertTrue(v.requires_grad)
            return v

        gradcheck(fn, [r])
        gradgradcheck(fn, [r])

    def test_inplace_view_python(self):
        # in-place modifications of Python-autograd created view
        a = torch.randn(4, 4, requires_grad=True)
        b = torch.randn(2, 2, requires_grad=True)

        class PyAdd(torch.autograd.Function):
            @staticmethod
            def forward(ctx, x, y):
                ctx.mark_dirty(x)
                x.add_(y)
                return x

            @staticmethod
            def backward(ctx, grad):
                return grad, grad

        def func(root, b):
            x = root.clone()
            PyAdd.apply(x.narrow(1, 2, 2).narrow(0, 1, 2), b)
            PyAdd.apply(x.narrow(1, 0, 2).narrow(0, 1, 2), b)
            return x

        gradcheck(func, [a, b], raise_exception=True)
        go = torch.randn(a.size(), requires_grad=True)
        gradgradcheck(func, (a, b), (go,))

    def test_inplace_view_non_contig(self):
        data = torch.ones(2, 3, 2).select(2, 1).t()
        root = Variable(data, requires_grad=True)
        x = root.clone()
        v1 = x.narrow(0, 0, 1)
        v2 = v1.narrow(1, 1, 1)
        v2.mul_(2)
        x.sum().backward()
        self.assertEqual(root.grad.data.tolist(), [[1, 2], [1, 1], [1, 1]])

    def test_inplace_view_saved_output(self):
        # Test an in-place operation on a view in which the in-place op saves
        # its output. Previously, this created a reference cycle.
        dealloc = [0]

        class IncrementOnDelete(object):
            def __del__(self):
                dealloc[0] += 1

        def test():
            root = torch.randn(3, 3, requires_grad=True)
            copy = root.clone()
            copy.grad_fn.register_hook(IncrementOnDelete())
            view = copy.view(9)
            torch.nn.functional.relu(view, inplace=True)

        test()
        self.assertEqual(dealloc[0], 1)

    def test_inplace_view_backward(self):
        # Issue #10532: Make sure that this does not raise RuntimeError.
        net = nn.Sequential(
            nn.InstanceNorm2d(1),
            nn.ReLU(True)
        )

        x = torch.tensor([[[[1.0]]]], requires_grad=True)
        g, = torch.autograd.grad(net(x).pow(2), [x], create_graph=True)
        torch.autograd.grad(g.sum(), [x])
        self.assertEqual(x, torch.tensor([[[[1.0]]]]))

        # https://discuss.pytorch.org/t/freeing-buffer-strange-behavior/31955/8
        inputs = torch.ones((1, 3, 256, 256), requires_grad=True)

        tmp1 = (inputs + 1).view_as(inputs)
        tmp2 = torch.nn.functional.threshold(tmp1, 0., 0., True)
        prob_interpolated = torch.sigmoid(tmp2)

        gradients = torch.autograd.grad(outputs=prob_interpolated, inputs=inputs,
                                        grad_outputs=torch.ones(prob_interpolated.size()),
                                        create_graph=True, retain_graph=True)[0]

        gradient_penalty = gradients.sum()
        gradient_penalty.backward()

        fn = gradient_penalty.grad_fn.next_functions[0][0].next_functions[1][0]
        self.assertEqual(fn.name(), "ThresholdBackwardBackward")

    def test_inplace_view_weak_grad_fn(self):
        # Issue 23502: Test that b's grad_fn is preserved.
        a = torch.arange(10.0, requires_grad=True)

        b = a.narrow(0, 0, 2).clone().view(-1)
        b.relu_()

        c = b.clone()
        del b
        gc.collect()

        s = c.sum()
        s.backward()
        self.assertEqual(s, torch.tensor(1.0))

        # Issue 23502: Ensure RuntimeError for modification of SavedVariable.
        a = torch.rand(10, requires_grad=True).narrow(0, 0, 10)
        b = a.relu_()
        c = b.add_(100)
        del b
        with self.assertRaises(RuntimeError):
            c.sum().backward(torch.ones(1, requires_grad=True))

    def test_mul_out(self):
        a = torch.randn(2, 2, requires_grad=True)
        b = torch.randn(2, 2, requires_grad=True)
        x = torch.zeros_like(a)

        # out=... functions don't support automatic differentiation currently
        self.assertRaisesRegex(RuntimeError, 'out=', lambda: torch.mul(a, b, out=x))

        # the inputs can require grad if we're in no_grad() mode
        with torch.no_grad():
            torch.mul(a, b, out=x)
            self.assertEqual(x, a * b)

    def test_mul_out_result_requires_grad(self):
        a = torch.randn(2, 2)
        b = torch.randn(2, 2)
        x = torch.zeros(2, 2, requires_grad=True)
        # we should throw an exception if the output requires grad
        self.assertRaisesRegex(RuntimeError, 'out=', lambda: torch.mul(a, b, out=x))

    def test_diagonal_derivative_requires_grad(self):
        # test that the backward requires grad
        # we do this is because diagonal_backward uses inplace
        # operations and gradgradcheck does not catch whether
        # they works as expected (it will succeed even if
        # the gradient has requires_grad == False
        a = torch.randn(5, 6, requires_grad=True)
        b = torch.diagonal(a)**2
        c = b.sum()
        d, = torch.autograd.grad(c, a, retain_graph=True, create_graph=True)
        self.assertTrue(d.requires_grad)

    def test_anomaly_detect_nan(self):
        size = 10

        class MyFunc(Function):
            @staticmethod
            def forward(ctx, inp1, inp2, fail_0th):
                ctx.fail_0th = fail_0th
                return inp1.sum(0, keepdim=True)

            @staticmethod
            def backward(ctx, gO):
                gI = gO.clone().expand(size)
                gI[0] = 0
                gI[0] /= 0  # Generate a nan
                if ctx.fail_0th:
                    return gI, None, None
                else:
                    return None, gI, None

        inp = torch.rand(size, requires_grad=True)
        out = MyFunc.apply(inp, inp, True)
        out.backward()  # Should not fail

        inp = torch.rand(size, requires_grad=True)
        out = MyFunc.apply(inp, inp, True)
        with self.assertRaisesRegex(RuntimeError, "Function 'MyFuncBackward' returned nan values in its 0th output."):
            with warnings.catch_warnings(record=True) as w:
                with detect_anomaly():
                    out.backward()
            self.assertIn('No forward pass information', str(w[0].message))

        inp = torch.rand(size, requires_grad=True)
        with self.assertRaisesRegex(RuntimeError, "Function 'MyFuncBackward' returned nan values in its 1th output."):
            with warnings.catch_warnings(record=True) as w:
                with detect_anomaly():
                    out = MyFunc.apply(inp, inp, False)
                    out.backward()
            self.assertIn('MyFunc.apply', str(w[0].message))

    @skipIfNoLapack
    def test_symeig_no_eigenvectors(self):
        A = torch.tensor([[1., 2.], [2., 4.]], dtype=torch.float32, requires_grad=True)
        w, v = torch.symeig(A, eigenvectors=False)
        with self.assertRaisesRegex(RuntimeError, 'cannot compute backward'):
            torch.autograd.backward([w, v], [torch.ones_like(w), torch.ones_like(v)])

    @skipIfNoLapack
    def test_svd_no_singularvectors(self):
        A = torch.randn(2, 2, dtype=torch.float32, requires_grad=True)
        u, s, v = torch.svd(A, compute_uv=False)
        with self.assertRaisesRegex(RuntimeError, 'cannot compute backward'):
            torch.autograd.backward([u, s, v], [torch.ones_like(u), torch.ones_like(s), torch.ones_like(v)])

    def test_no_grad_copy(self):
        # create autograd function that saves grad pointer as class static
        class MyFunc(Function):
            static_grad_ptr = None

            @staticmethod
            def forward(ctx, inp1, inp2):
                return inp1 + inp2

            @staticmethod
            def backward(ctx, grad):
                MyFunc.static_grad_ptr = grad.data_ptr()
                return grad, grad

        class NonContGradFunc(Function):
            @staticmethod
            def forward(ctx, inp1):
                ctx.size = inp1.size()
                return torch.tensor([1.])

            @staticmethod
            def backward(ctx, grad):
                return torch.ones(1).expand(ctx.size)

        a = torch.randn(5, 6, requires_grad=True)
        b = torch.randn(5, 6, requires_grad=True)
        # non-contiguous grad should be copied
        NonContGradFunc.apply(MyFunc.apply(a, b)).backward()
        self.assertFalse(a.grad.data_ptr() == MyFunc.static_grad_ptr)
        self.assertFalse(b.grad.data_ptr() == MyFunc.static_grad_ptr)
        # test case that should trigger no copy for one of a,b
        a.grad = b.grad = None
        MyFunc.apply(a, b)[1][0].backward()
        p_g = MyFunc.static_grad_ptr
        p_a = a.grad.data_ptr()
        p_b = b.grad.data_ptr()
        # check a,b uses different grad buffer
        self.assertFalse(p_a == p_b)
        # check one of them is using the computed buffer
        self.assertTrue(p_a == p_g or p_b == p_g)

    def test_gradcheck_single_input(self):
        def f(inp):
            return inp.mul(5)

        gradcheck(f, torch.rand(10, dtype=torch.float64, requires_grad=True))
        gradgradcheck(f, torch.rand(10, dtype=torch.float64, requires_grad=True))

    def test_gradcheck_sparse_input(self):
        def fn(sparse):
            return torch.sparse.sum(sparse)

        gradcheck(fn, torch.rand(10).to_sparse().requires_grad_(True), check_sparse_nnz=True)
        with self.assertRaisesRegex(RuntimeError, 'gradcheck expects all tensor inputs are dense'):
            gradcheck(fn, torch.rand(10).to_sparse().requires_grad_(True), check_sparse_nnz=False)

    def test_gradcheck_nondeterministic(self):
        class NonDetFunc(Function):
            @staticmethod
            def forward(ctx, x, jitter=0.0):
                ctx._jitter = jitter
                return x

            @staticmethod
            def backward(ctx, grad_out):
                return NonDetFunc.apply(grad_out, ctx._jitter) * (1 + torch.rand_like(grad_out) * ctx._jitter), None

        inp = torch.randn(5, 5, requires_grad=True)
        gradcheck(lambda x: NonDetFunc.apply(x, 0.0), inp)
        with self.assertRaisesRegex(RuntimeError, 'Backward is not reentrant'):
            gradcheck(lambda x: NonDetFunc.apply(x, 1e-6), inp)
        with self.assertRaisesRegex(RuntimeError, 'Backward is not reentrant'):
            gradgradcheck(lambda x: NonDetFunc.apply(x, 1e-12), inp)
        gradcheck(lambda x: NonDetFunc.apply(x, 0.0), inp, nondet_tol=1e-5)
        gradcheck(lambda x: NonDetFunc.apply(x, 1e-6), inp, nondet_tol=1e-5)
        gradgradcheck(lambda x: NonDetFunc.apply(x, 1e-12), inp, nondet_tol=1e-5)

    def test_version_counter(self):
        x = torch.randn(1, 2)

        # In-place op bumps version
        x_saved_version = x._version
        x.add_(1).add_(1)
        self.assertTrue(x._version > x_saved_version)

        # Differentiable view shares version counter
        xz = x[:]
        self.assertTrue(x._version == xz._version)
        xz.add_(1)
        self.assertTrue(x._version == xz._version)

        # `x.data = y` preserves version counter of `x`
        x_saved_version = x._version
        x.data = torch.randn(2, 3)
        self.assertTrue(x._version == x_saved_version)
        x.add_(1)
        self.assertTrue(x._version > x_saved_version)
        # Make sure `x` is still using the same version counter it shares with `xz`
        self.assertTrue(x._version == xz._version)

        # In-place op on `xz` also updates version of `x`,
        # because they share the version counter
        xz.add_(1)
        self.assertTrue(x._version == xz._version)

    def test_set_data_tensorimpl_type(self):
        # Dense tensor has impl of type `TensorImpl`, while sparse tensor has impl
        # of type `SparseTensorImpl`.
        x = torch.randn(1, 2)
        x_s = torch.sparse_coo_tensor(torch.zeros([1, 1]), torch.ones([1]))
        with self.assertRaisesRegex(RuntimeError, 'incompatible tensor type'):
            x.data = x_s

    def test_set_data_preserve_pyobj(self):
        a = torch.randn(1, 2)
        b = torch.randn(1, 2)
        b_id_saved = id(b)
        b.data = a
        self.assertTrue(b_id_saved == id(b))

    @unittest.skipIf(IS_WINDOWS, "Skipping because doesn't work for windows")
    def test_thread_shutdown(self):
        code = """import torch
from torch.autograd import Function
class MyFunction(Function):
    @staticmethod
    def forward(ctx, x):
        return x

    @staticmethod
    def backward(ctx, grad):
        return grad

for shape in [(1,), ()]:
    v = torch.ones(shape, requires_grad=True)
    MyFunction.apply(v).backward()
"""
        s = TestCase.runWithPytorchAPIUsageStderr(code)
        self.assertRegex(s, "PYTORCH_API_USAGE torch.autograd.thread_shutdown")

    @unittest.skipIf(IS_MACOS, "Fails with SIGBUS on macOS; https://github.com/pytorch/pytorch/issues/25941")
    def test_deep_reentrant(self):

        class DeepReentrant(Function):
            @staticmethod
            def forward(ctx, x):
                with torch.enable_grad():
                    ctx.x = Variable(x.data, requires_grad=True)
                    ctx.x = ctx.x - 1
                return ctx.x.detach()

            @staticmethod
            def backward(ctx, x):
                if ctx.x < 0:
                    return x
                with torch.enable_grad():
                    DeepReentrant.apply(ctx.x).sum().backward()
                return x

        v = torch.tensor(2000.0, requires_grad=True)
        # This will cause stack overflow if reentrant calls are handled
        # in the same thread recursively
        DeepReentrant.apply(v).sum().backward()

    def test_reentrant_priority(self):
        order = []

        class MyFunction(Function):
            @staticmethod
            def forward(ctx, x):
                return x

            @staticmethod
            def backward(ctx, x):
                order.append("MyFunction")
                return x

        class Reentrant(Function):
            @staticmethod
            def forward(ctx, x):
                with torch.enable_grad():
                    ctx.x = Variable(x.data, requires_grad=True)
                    ctx.x = ctx.x - 1
                return ctx.x.detach()

            @staticmethod
            def backward(ctx, x):
                order.append("Reentrant")
                if ctx.x < 0:
                    return x
                with torch.enable_grad():
                    Reentrant.apply(ctx.x).backward()
                return x

        a = MyFunction.apply(torch.tensor(6.0, requires_grad=True))
        b = Reentrant.apply(torch.tensor(9.0, requires_grad=True))
        v = a * b
        v.backward()
        # The tasks for the Reentrant and MyFunction backward() will be added
        # to the queue in the autograd engine at the same time. The backward
        # for Reentrant will be executed first, which will then add other
        # backward tasks to the queue. We want to ensure all the reentrant tasks
        # are prioritized over the MyFunction backward task regardless of their
        # sequence numbers
        self.assertEqual(len(order), 11)
        self.assertEqual(order.count("Reentrant"), 10)
        self.assertEqual(order[-1], "MyFunction")

    @slowTest
    def test_checkpointing(self):
        num_inp = 2000
        nz_inp = 10
        nz_out = 10
        nz_bottleneck = 1000

        # small proxy network for some complex reasoning we want to do per input
        module = nn.Sequential(
            nn.Linear(nz_inp, nz_bottleneck),
            nn.ReLU(),
            nn.Linear(nz_bottleneck, nz_inp)
        )

        feat_combined = []
        for r in range(num_inp):
            data_r = torch.Tensor(1, nz_inp)
            data_r.uniform_()
            data_r.requires_grad = True
            feat_r = checkpoint(module, data_r)
            feat_combined.append(feat_r)

        # compute mean as a proxy for some joint reasoning
        mean_combined = torch.stack(feat_combined).mean()
        mean_combined.backward()

<<<<<<< HEAD
    def test_autograd_views_codegen(self):
        # This is not necessarily the absolute correct behavior, but this is the current
        # one. This test is here to make sure that any change to this behavior is detected
        # and not silent. The TODOs below mark the places with unexpected behavior.
        # Note that any change in these test will be BC-breaking and should be done carefully.

        # This test checks the behavior of two codegen functions (view_as and unbind)
        # with respect to view tracking and inplace operation on the output.

        def run_test(grad_mode, requires_grad, is_view, should_raise_tuple):
            def maybe_check_raise(fn, should_raise):
                self.assertTrue(should_raise is None or isinstance(should_raise, str))
                if should_raise is not None:
                    with self.assertRaisesRegex(RuntimeError, should_raise):
                        fn()
                else:
                    fn()

            inp = torch.rand(2, requires_grad=requires_grad).clone()
            with torch.set_grad_enabled(grad_mode):
                out = inp.view_as(inp)
            # Are they differentiable views?
            self.assertTrue(out._is_view() == is_view)
            # Are inplace allowed?
            maybe_check_raise(lambda: out.add_(1), should_raise_tuple[0])

            inp = torch.rand(2, requires_grad=requires_grad).clone()
            with torch.set_grad_enabled(grad_mode):
                out = inp.unbind()
            # Are they differentiable views?
            self.assertTrue(out[0]._is_view() == is_view)
            self.assertTrue(out[1]._is_view() == is_view)
            # Are inplace allowed?
            maybe_check_raise(lambda: out[0].add_(1), should_raise_tuple[1])
            maybe_check_raise(lambda: out[1].add_(1), should_raise_tuple[2])

        # should_raise contains None if it should not raise
        # should_raise contains a string of the error if it should raise
        # The 3 elements are for view_as, first output of unbind and second output of unbind
        run_test(grad_mode=True, requires_grad=False, is_view=True,
                 should_raise_tuple=(None, None, None))
        # TODO: Second should_raise should not be None below, third one should not raise an internal assert
        run_test(grad_mode=True, requires_grad=True, is_view=True,
                 should_raise_tuple=(None, None, "diff_view_meta->output_nr_ == 0 INTERNAL ASSERT FAILED"))
        # TODO: views require gradients when created in no_grad mode but their grad_fn is not populated
        leaf_grad_err = "a leaf Variable that requires grad has been used in an in-place operation."
        run_test(grad_mode=False, requires_grad=True, is_view=True,
                 should_raise_tuple=(leaf_grad_err, leaf_grad_err, leaf_grad_err))
        run_test(grad_mode=False, requires_grad=False, is_view=True,
                 should_raise_tuple=(None, None, None))


    def test_autograd_simple_views_python(self):
        # This is not necessarily the absolute correct behavior, but this is the current
        # one. This test is here to make sure that any change to this behavior is detected
        # and not silent. The TODOs below mark the places with unexpected behavior.
        # Note that any change in these test will be BC-breaking and should be done carefully.

        # This checks the autograd.Function behavior when we return one or multiple outputs
        # while one of these is an input, a view of an input or of a temporary tensor.

        # This indicator is used to track how many times the backward function was called
        bw_called = [0]
        # This indicator is used to check if the argument `ga` contains non-zero values
        ga_nz = [False]

        class IdOneOutput(Function):
            @staticmethod
            def forward(ctx, a, b, make_view):
                if make_view:
                    a = a.narrow(0, 0, 2)
                return a

            @staticmethod
            def backward(ctx, ga):
                bw_called[0] += 1
                return ga, None, None

        class IdTwoOutput(Function):
            @staticmethod
            def forward(ctx, a, b, make_view):
                if make_view:
                    a = a.narrow(0, 0, 2)
                return a, a + b

            @staticmethod
            def backward(ctx, ga, gab):
                bw_called[0] += 1
                if ga.eq(0).all():
                    ga_nz[0] = False
                else:
                    ga_nz[0] = True
                return ga + gab, gab, None

        class ViewOfTemp(Function):
            @staticmethod
            def forward(ctx, a, make_view):
                ctx.save_for_backward(a)
                if make_view:
                    a = a.narrow(0, 0, 2)
                b = a.clone()
                return b.select(0, 0)

            @staticmethod
            def backward(ctx, grad):
                bw_called[0] += 1
                a, = ctx.saved_tensors
                res = torch.zeros_like(a)
                res.select(0, 0).copy_(grad)
                return res, None

        for fn_id in ["one_output", "two_output", "view_of_temp"]:
            for inplace in [True, False]:
                for make_view in [True, False]:
                    def fn(a, b):
                        # never modify a, b inplace for gracheck
                        a = a.clone()
                        b = b.clone()
                        if fn_id == "two_output":
                            tmp1, tmp2 = IdTwoOutput.apply(a, b, make_view)
                            if inplace:
                                tmp1 += 3
                                tmp2 += 3
                            else:
                                tmp1 = tmp1 + 3
                                tmp2 = tmp2 + 3
                            tmp = tmp1 * tmp2
                        else:
                            if fn_id == "one_output":
                                tmp = IdOneOutput.apply(a, b, make_view)
                            else:
                                tmp = ViewOfTemp.apply(a + b, make_view)
                            if inplace:
                                tmp += 3
                            else:
                                tmp = tmp + 3

                        return tmp.sum()

                    a = torch.ones(2, requires_grad=True)
                    b = torch.ones(2, requires_grad=True)

                    # Are the computed gradients correct ?
                    if fn_id == "view_of_temp" and inplace:
                        # TODO: This should compute the right gradients
                        with self.assertRaisesRegex(RuntimeError, "Jacobian mismatch for output 0"):
                            gradcheck(fn, (a, b))
                    else:
                        gradcheck(fn, (a, b))

                    # Was the custom backward called properly
                    bw_called[0] = 0
                    ga_nz[0] = True  # For the case where the backward is not called
                    fn(a, b).backward()

                    expected_called = 1
                    expected_ga_nz = True
                    if fn_id in ["one_output", "view_of_temp"] and inplace:
                        # TODO: The custom backward is not called in this case
                        expected_called = 0
                    if fn_id == "two_output" and inplace:
                        # TODO: The backward only sees part of the gradient as the other part
                        # is computed with a AsStridedBackward
                        expected_ga_nz = False
                    self.assertTrue(bw_called[0] == expected_called)
                    self.assertTrue(ga_nz[0] == expected_ga_nz)

    def test_autograd_complex_views_python(self):
        # This is not necessarily the absolute correct behavior, but this is the current
        # one. This test is here to make sure that any change to this behavior is detected
        # and not silent. The TODOs below mark the places with unexpected behavior.
        # Note that any change in these test will be BC-breaking and should be done carefully.

        # This checks that multiples views in the forward are properly traced and how they
        # behave with respect to inplace operations.

        # This indicator is used to track how many times the backward function was called
        bw_called = [0]

        class ComplexView(Function):
            @staticmethod
            def forward(ctx, a, idx):
                res = a.narrow(0, idx, 1)
                res = a.select(0, idx)
                ctx.save_for_backward(a)
                ctx.idx = idx
                return res

            @staticmethod
            def backward(ctx, grad):
                bw_called[0] += 1
                a, = ctx.saved_tensors
                res = torch.zeros_like(a)
                res.select(0, ctx.idx).copy_(grad)
                return res, None

        a = torch.ones(2, requires_grad=True)
        idx = 1

        bw_called[0] = 0
        out = ComplexView.apply(a.clone(), idx)
        out.sum().backward()
        self.assertTrue(bw_called[0] == 1)

        bw_called[0] = 0
        out = ComplexView.apply(a.clone(), idx)
        out += 1
        out.sum().backward()
        # TODO: The custom backward is not called in this case
        self.assertTrue(bw_called[0] == 0)

        out = ComplexView.apply(a, idx)
        out += 1
        with self.assertRaisesRegex(RuntimeError, "leaf variable has been moved into the graph interior"):
            out.sum().backward()



    def test_autograd_inplace_views_python(self):
        # This is not necessarily the absolute correct behavior, but this is the current
        # one. This test is here to make sure that any change to this behavior is detected
        # and not silent. The TODOs below mark the places with unexpected behavior.
        # Note that any change in these test will be BC-breaking and should be done carefully.

        # This test checks custom autograd.Function that perform inplace operations

        bw_called = [0]

        # I) Single output
        class MyAdder(Function):
            @staticmethod
            def forward(ctx, a, b):
                a.add_(b)
                ctx.mark_dirty(a)
                return a

            @staticmethod
            def backward(ctx, grad):
                bw_called[0] += 1
                return grad, grad


        a = torch.ones(2, requires_grad=True)
        b = torch.ones(2, requires_grad=True)

        # No extra inplace
        c = MyAdder.apply(a.clone(), b)
        c.sum().backward()
        self.assertTrue(bw_called[0] == 1)

        # With extra inplace on the output
        bw_called[0] = 0
        c = MyAdder.apply(a.clone(), b)
        c += 2
        c.sum().backward()
        self.assertTrue(bw_called[0] == 1)

        # The input is a view
        bw_called[0] = 0
        c = MyAdder.apply(a.clone().view_as(a), b)
        c.sum().backward()
        self.assertTrue(bw_called[0] == 1)

        # II) Multiple outputs
        class MyBadAdder(Function):
            @staticmethod
            def forward(ctx, a, b):
                a.add_(b)
                ctx.mark_dirty(a)
                return a, a + b

            @staticmethod
            def backward(ctx, ga, gab):
                bw_called[0] += 1
                return ga + gab, ga + gab

        # No extra inplace
        bw_called[0] = 0
        c, d = MyBadAdder.apply(a.clone(), b)
        (c * d).sum().backward()
        self.assertTrue(bw_called[0] == 1)

        # With extra inplace on the output
        bw_called[0] = 0
        c, d = MyBadAdder.apply(a.clone(), b)
        c += 2
        (c * d).sum().backward()
        self.assertTrue(bw_called[0] == 1)

        # The input is a view
        c, d = MyBadAdder.apply(a.clone().view_as(a), b)
        # The "python_error" is for python 2.7 for which current error handling is not perfect.
        with self.assertRaisesRegex(RuntimeError, "missing 1 required positional argument: \'gab\'|python_error"):
            # TODO: CopySlices does not handle Function with multiple outputs
            (c * d).sum().backward()

        # III) Inplace + other op
        class MyOutPlaceAdder(Function):
            @staticmethod
            def forward(ctx, a, b):
                a.add_(b)
                ctx.mark_dirty(a)
                return a.clone(), a + b

            @staticmethod
            def backward(ctx, ga, gab):
                bw_called[0] += 1
                return ga + gab, ga + 2 * gab

        # We don't reuse the input
        def fn(a, b):
            orig_a = a.clone().view_as(a)
            c, d = MyOutPlaceAdder.apply(orig_a, b)
            return (c * d).sum()

        bw_called[0] = 0
        fn(a, b).backward()
        self.assertTrue(bw_called[0] == 1)

        gradcheck(fn, (a, b))

        # We reuse the input
        def fn(a, b):
            orig_a = a.clone()
            c, d = MyOutPlaceAdder.apply(orig_a, b)
            return (c * d * orig_a).sum()

        bw_called[0] = 0
        fn(a, b).backward()
        self.assertTrue(bw_called[0] == 1)

        with self.assertRaisesRegex(RuntimeError, "Jacobian mismatch for output 0 with respect to input 1"):
            # TODO: We are not rebasing the history and so the inplace computation is wrong
            gradcheck(fn, (a, b))

=======
    def test_reentrant_with_callbacks(self):
        counter = [0]

        def inc_counter():
            counter[0] += 1

        class MyFunc(Function):
            @staticmethod
            def forward(ctx, input):
                return input

            @staticmethod
            @once_differentiable
            def backward(ctx, input):
                # Add a callback to execute.
                Variable._execution_engine.queue_callback(inc_counter)

                return input

        class MyReentrantFunc(Function):
            @staticmethod
            def forward(ctx, input):
                return input

            @staticmethod
            @once_differentiable
            def backward(ctx, input):
                # Reentrant backward call.
                tmp_inp = input.detach().requires_grad_()
                with torch.enable_grad():
                    tmp_out = (MyFunc.apply(tmp_inp)).sum()
                tmp_out.backward()
                return input

        t1 = torch.rand((3, 3), requires_grad=True)
        t2 = MyReentrantFunc.apply(t1)
        t3 = t2.sum()
        torch.autograd.backward([t3])

        # Verify callback is called only once.
        self.assertEquals(1, counter[0])
>>>>>>> ca72df06


def index_variable(shape, max_indices):
    if not isinstance(shape, tuple):
        shape = (shape,)
    index = torch.rand(*shape).mul_(max_indices).floor_().long()
    return index


def index_perm_variable(shape, max_indices):
    if not isinstance(shape, tuple):
        shape = (shape,)

    index = torch.randperm(max_indices).narrow(0, 0, reduce(mul, shape)).view(shape)
    return index


def gather_variable(shape, index_dim, max_indices, duplicate=False):
    assert len(shape) == 2
    assert index_dim < 2
    batch_dim = 1 - index_dim
    index = torch.LongTensor(*shape)
    for i in range(shape[index_dim]):
        index.select(index_dim, i).copy_(
            torch.randperm(max_indices)[:shape[batch_dim]])
    if duplicate:
        index.select(batch_dim, 0).copy_(index.select(batch_dim, 1))
    return index


def bernoulli_scalar():
    return torch.tensor(0, dtype=torch.uint8).bernoulli_()


def gradgradcheck_method_precision_override(test_name):
    # these are just empirical observations, we should improve
    gradgradcheck_precision_override = {
        'test_norm': {'atol': 2e-2, 'rtol': 1e-2},
        'test_norm_1_5': {'atol': 1.5e-2, 'rtol': 1e-2},
        'test_norm_3': {'atol': 5e-2, 'rtol': 1e-2},
        'test_dist': {'atol': 5e-2, 'rtol': 1e-2},
        'test_dist_4': {'atol': 8e-2, 'rtol': 1e-2},
    }
    non_broadcasted_test_name = test_name.split("_broadcast")[0]
    override = gradgradcheck_precision_override.get(non_broadcasted_test_name)
    if override:
        if 'broadcast_lhs' in test_name or 'broadcast_rhs' in test_name:
            # errors accumulated across 1 dimension
            override = {'atol': override['atol'] * S, 'rtol': override['atol'] * S}
        elif 'broadcast_all' in test_name:
            # errors accumulated across multiple dimensions
            override = {'atol': override['atol'] * S * S, 'rtol': override['atol'] * S * S}
    return override

def run_grad_and_gradgrad_checks(test_case, name, test_name, apply_method, output_variable,
                                 input_variables, run_gradgradcheck=True):
    test_case.assertTrue(gradcheck(apply_method, input_variables, eps=1e-6, atol=PRECISION, nondet_tol=1e-10))
    if name in EXCLUDE_GRADGRADCHECK or test_name in EXCLUDE_GRADGRADCHECK_BY_TEST_NAME:
        return
    gradgradcheck_precision_override = gradgradcheck_method_precision_override(test_name)
    if gradgradcheck_precision_override is not None:
        atol = gradgradcheck_precision_override['atol']
        rtol = gradgradcheck_precision_override['rtol']
        test_case.assertTrue(gradgradcheck(apply_method, input_variables, None, atol=atol, rtol=rtol,
                                           gen_non_contig_grad_outputs=True))
    else:
        test_case.assertTrue(gradgradcheck(apply_method, input_variables, gen_non_contig_grad_outputs=True))


def run_functional_checks(test_case, test_name, name, apply_fn, run_grad_checks,
                          f_args_variable, f_args_tensor):
    output_variable = apply_fn(*f_args_variable)

    if run_grad_checks:
        run_grad_and_gradgrad_checks(test_case, name, test_name, apply_fn,
                                     output_variable, f_args_variable)

    self_variable = f_args_variable[0]
    if isinstance(output_variable, torch.Tensor) and output_variable.requires_grad and self_variable is not None:
        output_variable.backward(randn_like(output_variable))
        test_case.assertEqual(self_variable.type(), self_variable.grad.type())
        test_case.assertEqual(self_variable.size(), self_variable.grad.size())


def add_test(
        name,
        self_size,
        args,
        variant_name='',
        check_ad=(),  # only used in test_jit
        dim_args_idx=(),
        skipTestIf=(),
        output_process_fn=lambda x: x,
        kwargs=None):
    kwargs = kwargs if kwargs else {}
    basic_test_name = 'test_' + name
    if variant_name != '':
        basic_test_name += '_' + variant_name

    for dim_perm in product([-1, 1], repeat=len(dim_args_idx)):
        test_name = basic_test_name
        new_args = [arg * dim_perm[dim_args_idx.index(i)] if i in dim_args_idx else arg for i, arg in enumerate(args)]
        test_name = basic_test_name + ''.join('_neg' + str(i) for i, idx in enumerate(dim_perm) if idx < 0)
        new_args = tuple(new_args)

        # for-loop bodies don't define scopes, so we have to save the variables
        # we want to close over in some way
        def do_test(self, device, name=name, self_size=self_size, args=new_args, test_name=test_name,
                    output_process_fn=output_process_fn):
            def check(name):
                is_magic_method = name[:2] == '__' and name[-2:] == '__'
                is_inplace = name[-1] == "_" and not is_magic_method
                self_variable = create_input((self_size,), device=device)[0][0]
                # FixMe: run grad checks on inplace self
                if is_inplace:
                    self_variable.requires_grad = False
                # need to record this because methods can change the size (e.g. unsqueeze)
                args_variable, kwargs_variable = create_input(args, requires_grad=not is_inplace, call_kwargs=kwargs, device=device)
                self_tensor = deepcopy(self_variable.data)
                args_tensor = deepcopy(unpack_variables(args_variable))
                if not exclude_tensor_method(name, test_name):
                    output_variable = getattr(self_variable, name)(*args_variable, **kwargs_variable)
                    output_tensor = getattr(self_tensor, name)(*args_tensor, **kwargs_variable)
                    if not isinstance(output_tensor, torch.Tensor) and not istuple(output_tensor):
                        # TODO: I'm not sure why we insert an outer dimension
                        # here, seems a bit strange
                        output_tensor = torch.tensor((output_tensor, ), dtype=torch.float, device=device)
                    self.assertEqual(unpack_variables(output_variable), output_tensor)
                    # TODO: check that both have changed after adding all inplace ops

                    def fn(*inputs):
                        output = getattr(inputs[0], name)(*inputs[1:], **kwargs)
                        return output_process_fn(output)

                    if not is_inplace and name not in EXCLUDE_GRADCHECK:
                        run_grad_and_gradgrad_checks(self, name, test_name, fn,
                                                     output_variable, (self_variable,) + args_variable)

                # functional interface tests
                if hasattr(torch, name) and name not in EXCLUDE_FUNCTIONAL:
                    def fn(*inputs):
                        output = getattr(torch, name)(*inputs, **kwargs)
                        return output_process_fn(output)

                    f_args_variable = (self_variable,) + args_variable
                    f_args_tensor = (self_tensor,) + args_tensor
                    # could run the gradchecks again, but skip since we did it for the methods above.
                    run_gradcheck = exclude_tensor_method(name, test_name) and not is_inplace and name not in EXCLUDE_GRADCHECK
                    run_functional_checks(self, test_name, name, fn,
                                          run_gradcheck, f_args_variable, f_args_tensor)

                # check for correct type of input.data and input.grad.data
                if not is_inplace:
                    self_variable = create_input((self_size,), requires_grad=True)[0][0]
                    args_variable, kwargs_variable = create_input(args, requires_grad=False, call_kwargs=kwargs)
                    if hasattr(self_variable, name):
                        output_variable = getattr(self_variable, name)(*args_variable, **kwargs_variable)
                    else:
                        self_and_args_variable = (self_variable,) + args_variable
                        output_variable = getattr(torch, name)(*self_and_args_variable, **kwargs_variable)
                    if isinstance(output_variable, torch.autograd.Variable):
                        if output_variable.is_sparse:
                            rand = randn_like(output_variable.to_dense()).to_sparse()
                        else:
                            rand = randn_like(output_variable)
                        output_variable.backward(rand)
                        self.assertTrue(type(self_variable.data) == type(self_variable.grad.data))
                        self.assertTrue(self_variable.size() == self_variable.grad.size())

                    # compare grads to inplace grads
                    inplace_name = name + '_'
                    # can't broadcast inplace to left hand side
                    skip_inplace = ('broadcast_lhs' in test_name or
                                    'broadcast_all' in test_name)
                    if hasattr(torch.ones(1), inplace_name) and not skip_inplace:
                        output_variable = getattr(self_variable, name)(*args_variable, **kwargs_variable)
                        if not isinstance(output_variable, tuple):
                            output_variable = (output_variable,)
                        inplace_self_variable = deepcopy(self_variable)
                        inplace_self_variable_copy = tuple(i.clone() if isinstance(i, torch.Tensor) else i
                                                           for i in (inplace_self_variable,))
                        inplace_args_variable = deepcopy(args_variable)
                        inplace_args_variable_copy = tuple(i.clone() if isinstance(i, torch.Tensor) else i
                                                           for i in inplace_args_variable)

                        inplace_output_variable = (
                            getattr(inplace_self_variable_copy[0], inplace_name)(*inplace_args_variable_copy,
                                                                                 **kwargs_variable))
                        if not isinstance(inplace_output_variable, tuple):
                            inplace_output_variable = (inplace_output_variable,)
                        self.assertEqual(inplace_output_variable, output_variable)
                        # Check that gradient is the same
                        for inp_i, i in zip((inplace_self_variable,) + inplace_args_variable,
                                            (self_variable,) + args_variable):
                            if not isinstance(inp_i, torch.Tensor):
                                assert not isinstance(i, torch.Tensor)
                                continue
                            if inp_i.grad is not None:
                                inp_i.grad.data.zero_()
                            if i.grad is not None:
                                i.grad.data.zero_()
                        for io, o in zip(inplace_output_variable, output_variable):
                            grad = randn_like(io).double()
                            io.backward(grad)
                            o.backward(grad)
                        for inp_i, i in zip((inplace_self_variable,) + inplace_args_variable,
                                            (self_variable,) + args_variable):
                            if not isinstance(inp_i, torch.Tensor):
                                continue
                            self.assertEqual(inp_i.grad, i.grad)

            check(name)
            inplace_name = name + '_'
            # can't broadcast inplace to left hand side
            broadcast_skip_inplace = 'broadcast_lhs' in test_name or 'broadcast_all' in test_name
            if hasattr(torch.ones(1), inplace_name) and not broadcast_skip_inplace:
                check(inplace_name)

        assert not hasattr(TestAutograd, test_name), 'Two tests have the same name: ' + test_name

        for skip in skipTestIf:
            do_test = skip(do_test)

        setattr(TestAutogradDeviceType, test_name, do_test)


# Generic device type autograd tests.
class TestAutogradDeviceType(TestCase):

    # skip this test if running on rocm, because in cdist
    # we use __shfl_down_sync on CUDA for fast reduction
    # and it gives incorrect results on rocm platform
    @skipCUDAIfRocm
    def test_cdist(self, device):
        def _test_cdist_for_size(sizex, sizey=None):
            if sizey is None:
                sizey = sizex
            for p in [0, 1, 2, 3, 1.5, 2.5, float('inf')]:
                x = torch.randn(sizex, device=device, dtype=torch.double)
                y = torch.randn(sizey, device=device, dtype=torch.double)
                eps = 1e-6
                # to avoid extremum
                x = x - (((x - y) < eps).double() * 2 * eps)
                x.requires_grad = True
                y.requires_grad = True
                f_args_variable = (x, y)

                def f(a, b):
                    return torch.cdist(a, b, p)
                f_args_tensor = deepcopy(unpack_variables(f_args_variable))
                run_functional_checks(self, "test_cdist", "cdist", f,
                                      True, f_args_variable, f_args_tensor)
        _test_cdist_for_size((S, S))
        _test_cdist_for_size((S, S, S))
        _test_cdist_for_size((3, 5))
        _test_cdist_for_size((2, 3, 5))
        _test_cdist_for_size((1, 2, 3))
        _test_cdist_for_size((1, 1), (S, 1))


    # NOTE: flaky on ROCm CI
    @skipCUDAIfRocm
    def test_sparse_ctor_getter_backward(self, device):
        # See NOTE [ Sparse: autograd and API ] on the expected behavior of this test
        def _test(size, sparse_dim, nnz, device):
            v_size = [nnz] + list(size[sparse_dim:])
            i = torch.rand(sparse_dim, nnz)
            i.mul_(torch.tensor(size[:sparse_dim]).unsqueeze(1).to(i))
            i = i.to(torch.long)

            inp = torch.randn(v_size, requires_grad=True)
            other = self.genSparseTensor(size, sparse_dim, nnz, is_uncoalesced=True)[0]
            other = other.to(device)

            def fn(v):
                x = torch.sparse_coo_tensor(i, v, size, device=device)
                y = (x + other).coalesce()
                yv = y.values()
                new_v = yv.tanh()
                z = torch.sparse_coo_tensor(y.indices(), new_v, y.size())
                return z.coalesce().values()

            gradcheck(fn, (inp,))
            # FIXME: make gradgradcheck work.
            # gradgradcheck(fn, (inp,))

            # assert that _values is non-differentiable
            with self.assertRaisesRegex(RuntimeError, "does not have a grad_fn"):
                other.detach().requires_grad_()._values().backward(torch.ones_like(other._values()))

        for empty_i, empty_v, empty_nnz in product([True, False], repeat=3):
            sparse_size = [] if empty_i else [2, 1]
            dense_size = [1, 0, 2] if empty_v else [1, 2]
            nnz = 0 if empty_nnz else 5
            _test(sparse_size + dense_size, len(sparse_size), nnz, device)

    # autograd tests via common_method_invocations don't allow input tensors to
    # be sparse (RuntimeError: gradcheck expects all tensor inputs are dense when
    # check_sparse_nnz is set to False.)
    def test_sparse_mask_autograd(self, device):
        tensor = torch.randn(3, requires_grad=True, device=device)
        mask = torch.ones(3, device=device)
        mask[1] = 0
        mask = mask.to_sparse()
        converted = tensor.sparse_mask(mask).to_dense()
        converted.sum().backward()
        self.assertEqual(tensor.grad, mask.to_dense())

    def test_pyscalar_conversions(self, device):
        def _test_pyscalar_conversions(t, integral_conv):
            # integral -> integral
            l = t(torch.zeros(1, 1, 1, dtype=torch.long))
            pyscalar = -12345
            l[0] = pyscalar
            self.assertEqual(integral_conv(l), pyscalar)

            # floating point -> floating point
            f = Variable(t(torch.randn(1, 1)))
            pyscalar = -12345.1
            f[0] = pyscalar
            self.assertEqual(float(f), pyscalar)
            f[0] = nan
            self.assertTrue(math.isnan(float(f)))
            f[0] = inf
            self.assertEqual(float(f), inf, allow_inf=True)
            f[0] = -inf
            self.assertEqual(float(f), -inf, allow_inf=True)

            # integral -> floating point
            # check we can convert something that loses precision
            pyscalar = 1234567890123456789
            self.assertNotEqual(pyscalar, integral_conv(float(pyscalar)))
            l[0] = pyscalar
            self.assertEqual(float(l), float(pyscalar))

            # floating point -> integral
            f[0] = nan
            self.assertRaises(ValueError, lambda: integral_conv(f[0]))
            f[0] = inf
            self.assertRaises(OverflowError, lambda: integral_conv(f[0]))
            f[0] = -inf
            self.assertRaises(OverflowError, lambda: integral_conv(f[0]))
            f[0] = sys.float_info.max
            self.assertEqual(integral_conv(f), sys.float_info.max)

            # bool, nonzero
            def test_nonzero(tensor, value, expected):
                tensor[0] = value
                self.assertEqual(expected, bool(tensor))
                self.assertEqual(expected, True if tensor else False)

            test_nonzero(l, 0, False)
            test_nonzero(l, -2, True)
            test_nonzero(f, 0.0, False)
            test_nonzero(f, sys.float_info.min, True)
            test_nonzero(f, nan, bool(nan))
            test_nonzero(f, inf, bool(inf))
            test_nonzero(f, -inf, bool(-inf))


        _test_pyscalar_conversions(lambda x: x.to(device), lambda x: int(x))
        if sys.version_info[0] == 2:
            _test_pyscalar_conversions(lambda x: x.to(device), lambda x: long(x))

    @dtypesIfCUDA(torch.half, torch.float, torch.double, torch.int8, torch.int16, torch.int32, torch.int64)
    @dtypes(torch.float, torch.double, torch.int8, torch.int16, torch.int32, torch.int64)
    def test_set_requires_grad_only_for_floats(self, device, dtype):
        def f1():
            a = torch.ones(1, dtype=dtype, device=device)
            a.requires_grad_()

        def f2():
            a = torch.ones(1, dtype=dtype, device=device)
            a.requires_grad = True

        def f3():
            torch.ones(1, dtype=dtype, device=device, requires_grad=True)

        a = torch.ones(1, dtype=dtype, device=device)
        a.requires_grad = False  # should always work
        a.requires_grad_(False)

        for f in [f1, f2, f3]:
            if dtype.is_floating_point:
                f()
            else:
                with self.assertRaisesRegex(RuntimeError, 'floating point', msg="dt: {} device: {}".format(a.dtype, a.device)):
                    f()

    @onlyCUDA
    def test_advanced_indexing_backwards_large(self, device):
        # See https://github.com/pytorch/pytorch/issues/22843
        n = (1 << 16)
        x = torch.rand(n, 1, device=device, requires_grad=True)
        a = x[:, [0]]
        a.sum().backward()
        self.assertEqual(x.grad, torch.ones(n, 1, device=device))

    # test for backward in https://github.com/pytorch/pytorch/issues/15511
    def test_pdist_large(self, device):
        def func(x):
            return torch.pdist(x, p=2)

        # shape[0] should be able to be (roughly) arbitrarily large, but the kernel
        # is currently limited to smaller sizes (see issue above); this is just testing
        # a floor.
        shape = (1000, 1)
        x = torch.randn(shape, device=device).requires_grad_()
        output = torch.pdist(x, p=2)
        # just run a single backward, as gradcheck/gradgradcheck is expensive here
        output.sum().backward()

    def test_where_functional(self, device):
        x = torch.randn(5, 5, device=device, requires_grad=True)
        y = torch.randn(5, 5, device=device, requires_grad=True)
        cond = mask_not_all_zeros((5, 5)).to(device=device)

        def where(cond, x, y):
            return torch.where(cond, x, y)

        gradcheck(where, [cond, x, y], raise_exception=True)
        gradgradcheck(where, [cond, x, y], [torch.randn(5, 5, device=device)])

        x = torch.randn(5, 1, 5, device=device, requires_grad=True)
        y = torch.randn(5, 5, 1, device=device, requires_grad=True)
        gradcheck(where, [cond, x, y], raise_exception=True)
        gradgradcheck(where, [cond, x, y], [torch.randn(5, 5, 5, device=device)])

    @skipCUDAIfRocm
    def test_ctc_loss(self, device):
        batch_size = 64
        num_labels = 101
        target_length = 15
        gradcheck_input_size = 10

        ZERO_NONE = 0
        ZERO_SOME = 1
        ZERO_ALL = 2

        # input_length, vary_lengths, zero_lengths
        tests = [(150, False, ZERO_NONE),
                 (150, True, ZERO_NONE),
                 (50, True, ZERO_SOME),
                 (50, True, ZERO_ALL)]

        if 'cuda' in device:
            tests += [(50, False, ZERO_NONE),
                      (50, True, ZERO_NONE),
                      (150, True, ZERO_SOME),
                      (150, True, ZERO_ALL)]

        for input_length, vary_lengths, zero_mode in tests:
            targets = torch.randint(1, num_labels, (batch_size, target_length),
                                    device=device, dtype=torch.long)
            x = torch.randn(gradcheck_input_size, device=device, requires_grad=True)
            tile_factors = torch.randn(input_length * batch_size * num_labels // gradcheck_input_size + 1,
                                       device=device)
            input_lengths = [(torch.randint(input_length // 2, input_length + 1, ()).item()
                              if vary_lengths or i == 0 else input_length) for i in range(batch_size)]
            if zero_mode == ZERO_ALL:
                target_lengths = [0 for _ in range(batch_size)]
            else:
                target_lengths = [(torch.randint(target_length // 2, target_length + 1, ()).item()
                                   if vary_lengths else target_length) for _ in range(batch_size)]
                if zero_mode == ZERO_SOME:
                    idxes = torch.randint(0, batch_size, (10,))
                    for i in idxes:
                        target_lengths[i] = 0

            def ctc_after_softmax(x):
                x_full = ((x[:, None] * tile_factors[None, :]).view(-1)[:input_length * batch_size * num_labels]
                          .view(input_length, batch_size, num_labels))
                log_probs = torch.log_softmax(x_full, 2)
                return torch.nn.functional.ctc_loss(log_probs, targets, input_lengths, target_lengths)

            gradcheck(ctc_after_softmax, [x], nondet_tol=1e-7)

    @onlyCUDA
    @skipCUDAIfRocm
    @skipCUDAIfCudnnVersionLessThan(7600)
    def test_ctc_loss_cudnn(self, device):
        batch_size = 16
        input_length = 30
        num_labels = 101
        target_length = 15
        targets = torch.randint(1, num_labels, (batch_size * target_length,),
                                device='cuda', dtype=torch.long)
        log_probs = torch.log_softmax(torch.randn(input_length, batch_size, num_labels, device='cuda', dtype=torch.float), 2)
        log_probs.requires_grad_()

        input_lengths = batch_size * [input_length]
        target_lengths = batch_size * [target_length]
        grad_out = torch.randn(batch_size, device='cuda', dtype=torch.float)
        with torch.backends.cudnn.flags(enabled=False):
            loss_native = torch.nn.functional.ctc_loss(log_probs, targets, input_lengths, target_lengths, reduction='none')
            grad_native, = torch.autograd.grad(loss_native, log_probs, grad_out)
        loss_cudnn = torch.nn.functional.ctc_loss(log_probs, targets.to('cpu', torch.int32),
                                                  input_lengths, target_lengths, reduction='none')
        self.assertTrue("Cudnn" in str(loss_cudnn.grad_fn))
        grad_cudnn, = torch.autograd.grad(loss_cudnn, log_probs, grad_out)
        self.assertEqual(grad_cudnn, grad_native, prec=1e-4)

    @onlyCUDA
    def test_free_unneeded_tensor(self, device):
        x = torch.randn(2, 3, 10, 10, device=device, requires_grad=True)
        m = torch.randn(1, 3, 1, 1, device=device)

        z = x.sum()
        base_mem = torch.cuda.memory_allocated()
        z = ((x + 2) * m).sum()
        end_mem = torch.cuda.memory_allocated()

        # In the end the memory usage should remain equal, because neither of
        # (x + 2) and ((x + 2) * m) should be kept alive for backward, while the
        # previous allocation of z had the same size as the current one.
        self.assertEqual(base_mem, end_mem)

    @onlyCUDA
    def test_pin_memory(self, device):
        x = torch.randn(2, 2, requires_grad=True)
        self.assertEqual(x, x.pin_memory())
        self.assertIsNot(x, x.pin_memory())
        self.assertTrue(x.pin_memory().requires_grad)
        gradcheck(lambda x: x.pin_memory(), [x])
        gradgradcheck(lambda x: x.pin_memory(), [x])

    @skipCUDAIfRocm
    @onlyCUDA
    def test_profiler_emit_nvtx(self, device):
        # This test is not intended to ensure correctness of nvtx ranges.
        # That would require something a great deal more complex (you'd have to create a
        # profile in a subprocess, open it, and parse the sql somehow).
        # This test is merely intended to catch if emit_nvtx breaks on construction.
        a = torch.tensor([1, 2, 3], dtype=torch.float32, device=device)
        with torch.cuda.profiler.profile():
            with emit_nvtx():
                a.add(1.0)

    @onlyCUDA
    def test_rnn_backward_to_input_but_not_parameters(self, device):
        # this checks whether it is possible to not require
        # weight parameters, but require inputs, see #7722
        l = torch.nn.LSTM(2, 3).to(device)
        for p in l.parameters():
            p.requires_grad = False
        s = torch.randn(1, 1, 2, requires_grad=True, device=device)
        out, _ = l(s)
        out.sum().backward()
        self.assertFalse(s.grad is None or s.grad.abs().sum().item() == 0)

    @onlyCUDA
    def test_lstmcell_backward_only_one_output_grad(self, device):
        # checks that undefined gradients doen't hamper the backward
        # see #11872
        l = torch.nn.LSTMCell(2, 3).to(device).double()
        s = torch.randn(1, 2, device=device, dtype=torch.double, requires_grad=True)
        for i in range(2):
            out = l(s)[i]
            out.sum().backward()
            self.assertFalse(s.grad is None or s.grad.abs().sum().item() == 0)

    def _test_rnn_mod(self, mod, inp):
        from functools import partial

        def flatten_out(mod, inp):
            out = mod(inp)
            return tuple([t if isinstance(t, torch.Tensor) else tt for t in out for tt in t])
        gradcheckfunc = partial(flatten_out, mod)
        with torch.backends.cudnn.flags(enabled=False):
            torch.autograd.gradcheck(gradcheckfunc, inp)
            torch.autograd.gradgradcheck(gradcheckfunc, inp)

    def test_LSTM_grad_and_gradgrad(self, device):
        hsize = 4
        inp = torch.rand(1, 3, hsize, device=device, dtype=torch.float64, requires_grad=True)
        for bias in [True, False]:
            mod = torch.nn.LSTM(hsize, hsize, bias=bias).to(device).to(torch.float64)
            self._test_rnn_mod(mod, inp)

    def test_GRU_grad_and_gradgrad(self, device):
        hsize = 4
        inp = torch.rand(1, 3, hsize, device=device, dtype=torch.float64, requires_grad=True)
        for bias in [True, False]:
            mod = torch.nn.GRU(hsize, hsize, bias=bias).to(device).to(torch.float64)
            self._test_rnn_mod(mod, inp)

    @deviceCountAtLeast(1)
    def test_grad_assignment(self, devices):
        x = torch.randn(5, 5, device=devices[0])

        # Tests that the wrong shape raises
        with self.assertRaises(RuntimeError):
            x.grad = torch.randn(2, 2, device=devices[0])

        # Tests that the wrong dtype raises
        with self.assertRaises(RuntimeError):
            x.grad = torch.randn(5, 5, dtype=torch.long, device=devices[0])

        # Tests that self-assignment raises
        with self.assertRaises(RuntimeError):
            x.grad = x

        # Tests device -> cpu grad assignment raises
        if self.device_type != 'cpu':
            with self.assertRaises(RuntimeError):
                t_cpu = torch.rand(5, 5)
                t_cpu.grad = torch.randn(5, 5, device=devices[0])

        # Tests half type on CUDA
        if self.device_type == 'cuda':
            x = x.to(dtype=torch.half, device=devices[0])
            x.grad = torch.zeros_like(x)

        # Tests cross-device assignment raises
        if len(devices) > 1:
            x = torch.randn(5, 5, device=devices[0])
            with self.assertRaises(RuntimeError):
                x.grad = torch.randn(5, 5, device=devices[1])

    @deviceCountAtLeast(1)
    @dtypes(torch.float, torch.double)
    def test_requires_grad_factory(self, devices, dtype):
        fns = [torch.ones_like, torch.testing.randn_like]
        x = torch.randn(2, 3, dtype=dtype, device=devices[0])

        for fn in fns:
            for requires_grad in [True, False]:
                output = fn(x, dtype=dtype, device=devices[0], requires_grad=requires_grad)
                self.assertEqual(requires_grad, output.requires_grad)
                self.assertIs(dtype, output.dtype)
                self.assertEqual(devices[0], str(x.device))

    @deviceCountAtLeast(2)
    def test_unused_output_device(self, devices):
        from torch.nn.parallel._functions import Broadcast
        x = torch.randn(5, 5, dtype=torch.float, device=devices[0], requires_grad=True)
        outputs = Broadcast.apply(list(range(len(devices))), x)
        y = outputs[-1] * 2
        y.sum().backward()
        self.assertEqual(x.grad.data, torch.ones(5, 5) * 2)

    @deviceCountAtLeast(2)
    def test_backward_device(self, devices):
        # check that current device matches the variable's device
        device = [None]

        class Identity(torch.autograd.Function):
            @staticmethod
            def forward(ctx, x):
                return x.clone()

            @staticmethod
            def backward(ctx, grad_output):
                device[0] = grad_output.device
                return grad_output.clone()

        v = torch.randn(1, device=devices[1], requires_grad=True)
        Identity.apply(v).backward()
        self.assertEqual(str(device[0]), devices[1])

    @deviceCountAtLeast(2)
    def test_inputbuffer_add_multidevice(self, devices):
        input = torch.randn(1, device=devices[0], requires_grad=True)
        output = input.to(device=devices[1]) + input.to(device=devices[1])
        output.backward()

    @onlyCPU
    def test_copy_(self, device):
        # At the time of writing this test, copy_ is not generated from native_functions.yaml
        # there was a bug that bfloat16 was not recognized as floating.
        x = torch.randn(10, device=device, requires_grad=True)
        floating_dt = [dt for dt in torch.testing.get_all_dtypes() if dt.is_floating_point]
        for dt in floating_dt:
            y = torch.empty(10, device=device, dtype=dt)
            y.copy_(x)
            self.assertTrue(y.requires_grad)
            z = x.to(torch.bfloat16)
            self.assertTrue(z.requires_grad)

    @onlyCUDA
    def test_cross_device_reentrant_autograd(self, device):
        # Output on gpu so that this task will be associated with the gpu thread
        def fn_on_gpu(inp):
            # Artificially increase the priority of the next op to make sure it runs
            # as soon as we reach it before the ops of branch1.
            dummy = inp * 2 * 2 * 2 * 2
            return inp.to(device=device)

        def parent_on_cpu(inp):
            # Slow branch of ops on gpu so that the work queue for the gpu thread
            # won't empty too quickly. They also have smaller priorities than the
            # ones created by fn_on_gpu
            branch1 = inp.to(device=device)
            branch1 = branch1 / branch1
            branch1 = branch1 / branch1
            branch1 = branch1 / branch1
            # Perform checkpoint on cpu tensors. So the last op performed in the reentrant
            # autograd is an AccumulateGrad that runs on the cpu thread for the gpu thread.
            # So the cpu thread will notify the gpu thread with an empty NodeTask.
            branch2 = checkpoint(fn_on_gpu, inp)
            out = branch2 + branch1
            return out

        inp = torch.rand(2, requires_grad=True)
        out = parent_on_cpu(inp)
        # This will segfault if the empty NodeTask is not handled properly in the
        # gpu thread ReadyQueue
        out.sum().backward()


for test in method_tests():
    add_test(*test)


# e.g., TestAutogradDeviceTypeCPU and TestAutogradDeviceTypeCUDA
instantiate_device_type_tests(
    TestAutogradDeviceType,
    globals(),
    # Exclude ROCM for now, there are a lot of failures.  See
    # https://github.com/pytorch/pytorch/issues/30845
    except_for='cuda' if TEST_WITH_ROCM else None
)

if __name__ == '__main__':
    run_tests()<|MERGE_RESOLUTION|>--- conflicted
+++ resolved
@@ -3372,7 +3372,48 @@
         mean_combined = torch.stack(feat_combined).mean()
         mean_combined.backward()
 
-<<<<<<< HEAD
+    def test_reentrant_with_callbacks(self):
+        counter = [0]
+
+        def inc_counter():
+            counter[0] += 1
+
+        class MyFunc(Function):
+            @staticmethod
+            def forward(ctx, input):
+                return input
+
+            @staticmethod
+            @once_differentiable
+            def backward(ctx, input):
+                # Add a callback to execute.
+                Variable._execution_engine.queue_callback(inc_counter)
+
+                return input
+
+        class MyReentrantFunc(Function):
+            @staticmethod
+            def forward(ctx, input):
+                return input
+
+            @staticmethod
+            @once_differentiable
+            def backward(ctx, input):
+                # Reentrant backward call.
+                tmp_inp = input.detach().requires_grad_()
+                with torch.enable_grad():
+                    tmp_out = (MyFunc.apply(tmp_inp)).sum()
+                tmp_out.backward()
+                return input
+
+        t1 = torch.rand((3, 3), requires_grad=True)
+        t2 = MyReentrantFunc.apply(t1)
+        t3 = t2.sum()
+        torch.autograd.backward([t3])
+
+        # Verify callback is called only once.
+        self.assertEquals(1, counter[0])
+
     def test_autograd_views_codegen(self):
         # This is not necessarily the absolute correct behavior, but this is the current
         # one. This test is here to make sure that any change to this behavior is detected
@@ -3708,51 +3749,6 @@
             # TODO: We are not rebasing the history and so the inplace computation is wrong
             gradcheck(fn, (a, b))
 
-=======
-    def test_reentrant_with_callbacks(self):
-        counter = [0]
-
-        def inc_counter():
-            counter[0] += 1
-
-        class MyFunc(Function):
-            @staticmethod
-            def forward(ctx, input):
-                return input
-
-            @staticmethod
-            @once_differentiable
-            def backward(ctx, input):
-                # Add a callback to execute.
-                Variable._execution_engine.queue_callback(inc_counter)
-
-                return input
-
-        class MyReentrantFunc(Function):
-            @staticmethod
-            def forward(ctx, input):
-                return input
-
-            @staticmethod
-            @once_differentiable
-            def backward(ctx, input):
-                # Reentrant backward call.
-                tmp_inp = input.detach().requires_grad_()
-                with torch.enable_grad():
-                    tmp_out = (MyFunc.apply(tmp_inp)).sum()
-                tmp_out.backward()
-                return input
-
-        t1 = torch.rand((3, 3), requires_grad=True)
-        t2 = MyReentrantFunc.apply(t1)
-        t3 = t2.sum()
-        torch.autograd.backward([t3])
-
-        # Verify callback is called only once.
-        self.assertEquals(1, counter[0])
->>>>>>> ca72df06
-
-
 def index_variable(shape, max_indices):
     if not isinstance(shape, tuple):
         shape = (shape,)
