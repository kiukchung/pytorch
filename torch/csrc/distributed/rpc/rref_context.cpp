#include <torch/csrc/distributed/rpc/rref_context.h>
#include <torch/csrc/distributed/rpc/rref_proto.h>

#include <sstream>

namespace torch {
namespace distributed {
namespace rpc {

// Keys for RRef-related debug information.
const std::string kNumOwnerRRefs = "num_owner_rrefs";
const std::string kNumPendingUsers = "num_pending_users";

RRefContext& RRefContext::getInstance() {
  // Leaky singleton to avoid module destructor races.
  static RRefContext* context = new RRefContext(RpcAgent::getDefaultRpcAgent());
  return *context;
}

void RRefContext::destroyInstance(bool ignoreRRefLeak) {
  auto& ctx = RRefContext::getInstance();
  {
    std::lock_guard<std::mutex> lock(ctx.destroyedMutex_);
    ctx.destroyed_ = true;
  }
  ctx.checkRRefLeaks(ignoreRRefLeak);
}

void RRefContext::handleException(
    const c10::optional<utils::FutureError>& futErr) {
  if (futErr) {
    // TODO: allow users to register an error handler and call it here.
    VLOG(1) << "Got exception: " << (*futErr).what();
    throw std::runtime_error((*futErr).what());
  }
}

RRefContext::RRefContext(std::shared_ptr<RpcAgent> agent)
    : agent_(std::move(agent)), destroyed_(false) {}

RRefContext::~RRefContext() {
  if (!owners_.empty()) {
    pybind11::gil_scoped_acquire ag;
    owners_.clear();
  }
}

std::unordered_map<std::string, std::string> RRefContext::getDebugInfo() {
  std::unordered_map<std::string, std::string> info;
  std::unique_lock<std::mutex> lock(mutex_);
  auto ownerSize = owners_.size();
  auto numPendingUsers = pendingUsers_.size();
  lock.unlock();
  info[kNumOwnerRRefs] = c10::to_string(ownerSize);
  info[kNumPendingUsers] = c10::to_string(numPendingUsers);
  return info;
}

void RRefContext::checkRRefLeaks(bool ignoreRRefLeak) {
  if (!forks_.empty()) {
    std::stringstream ss;
    for (auto& entry : forks_) {
      const RRefId& rrefId = entry.first;
      for (const auto& forkId : entry.second) {
        ss << "Leaking RRef " << rrefId << " with fork Id " << forkId
           << std::endl;
      }
    }

    LOG(WARNING)
        << "Detected RRef Leaks during shutdown. This usually "
        << "occurs when the application code still holds references to RRef "
        << "instances when calling shutdown(). If the program has "
        << "completed correctly and the process is exiting, it is OK to "
        << "ignore these leaks. However, if you program will keep running "
        << "after this, these leaks could result in memory leaks on RRef "
        << "owners. Please make sure all RRefs are out of scope and Python "
        << "GC has deleted them before calling shutdown(): \n"
        << ss.str();
    if (!ignoreRRefLeak) {
      TORCH_CHECK(false, ss.str());
    }
  }
}

c10::intrusive_ptr<UserRRef> RRefContext::createUserRRef(worker_id_t ownerId, const TypePtr& type) {
  TORCH_CHECK(ownerId != getWorkerId(), "Cannot create UserRRef on owner.");
  // Explicitly creating rrefId before forkId to make sure the order is
  // deterministic, as the argument evaluation order is system and compiler
  // dependent.
  const auto rrefId = genGloballyUniqueId();
  const auto forkId = genGloballyUniqueId();
  return createUserRRef(ownerId, rrefId, forkId, type);
}

c10::intrusive_ptr<UserRRef> RRefContext::createUserRRef(
    worker_id_t ownerId,
    const RRefId& rrefId,
    const ForkId& forkId,
    const TypePtr& type) {
  TORCH_CHECK(ownerId != getWorkerId(), "RRef owner cannot create user RRef.");
  // RRefContext does not track user RRefs, it will be destructed when there
  // is no shared_ptrs pointing to it.
  //
  // NB: cannot use make_shared here as the constructor of UserRRef is private.
  // NB: This UserRRef has not been confirmed by the owner yet. This function's
  // call site is responsible for adding this UserRRef to pendingUsers_.
  // Currently, there are two call sites.
  // (1) The creator user in python_functions.cpp
  // (2) The callee user in RRefContext::notifyOwnerAndParentOfFork.
  //
  // The reason for not adding the pending user here is to put addPendingUser()
  // close to where the RPC occurs, and it is more clear to pair it with
  // deletePendingUser() in the response callback at the call site.
  return c10::make_intrusive<UserRRef>(ownerId, rrefId, forkId, type);
}

void RRefContext::delUser(
    const worker_id_t owner,
    const RRefId& rrefId,
    const ForkId& forkId) {
  std::lock_guard<std::mutex> lock(destroyedMutex_);
  if (!destroyed_) {
    auto fm = agent_->send(
        agent_->getWorkerInfo(owner),
        RRefUserDelete(rrefId, forkId).toMessage());

    fm->addCallback([](const Message& /* unused */,
                       const c10::optional<utils::FutureError>& futErr) {
      RRefContext::handleException(futErr);
    });
  }
}

c10::intrusive_ptr<RRef> RRefContext::getOrCreateRRef(
    const RRefForkData& rfd,
    const TypePtr& type) {
  auto& ownerId = rfd.ownerId_;
  auto& rrefId = rfd.rrefId_;
  auto& forkId = rfd.forkId_;
  if (ownerId == getWorkerId()) {
    auto ownerRRef = getOwnerRRef(rrefId);
    TORCH_INTERNAL_ASSERT(ownerRRef->type() == type);
    return ownerRRef;
  } else {
    return createUserRRef(ownerId, rrefId, forkId, type);
  }
}

c10::intrusive_ptr<OwnerRRef> RRefContext::getOrCreateOwnerRRef(
    const RRefId& rrefId,
    const TypePtr& type) {
  std::lock_guard<std::mutex> lock(mutex_);
  const auto iter = owners_.find(rrefId);
  if (iter == owners_.end()) {
    // Scenario (1) the first time this owner knows about this RRef
    //
    // NB: cannot use make_shared here as the constructor of OwnerRRef is
    // private.
    auto rref =
<<<<<<< HEAD
        c10::make_intrusive<OwnerRRef>(getWorkerId(), rrefId, type.value());
=======
        std::shared_ptr<OwnerRRef>(new OwnerRRef(getWorkerId(), rrefId, type));
>>>>>>> 755bf5b2
    owners_[rref->rrefId()] = rref;
    ownerCV_.notify_all();
    return rref;
  } else {
    // Scenario (2) retrieving an existing RRef
<<<<<<< HEAD
    return c10::static_intrusive_pointer_cast<OwnerRRef>(iter->second);
=======
    auto ownerRRef = std::static_pointer_cast<OwnerRRef>(iter->second);
    TORCH_INTERNAL_ASSERT(ownerRRef->type() == type);
    return ownerRRef;
>>>>>>> 755bf5b2
  }
}

c10::intrusive_ptr<OwnerRRef> RRefContext::createOwnerRRef(const TypePtr& type) {
  // Don't add this OnwerRRef to the owners_ map yet, otherwise
  // it will never be removed from there. Instead, only add it to the
  // map in prepareChildFork, in case this local RRef is being passed
  // to another worker.
  return c10::make_intrusive<OwnerRRef>(getWorkerId(), genGloballyUniqueId(), type);
}

c10::intrusive_ptr<OwnerRRef> RRefContext::getOwnerRRef(const RRefId& rrefId) {
  std::unique_lock<std::mutex> lock(mutex_);
  const auto iter = owners_.find(rrefId);
  if (iter == owners_.end()) {
    // Scenario (1) RRef is used before it is created
    ownerCV_.wait(lock, [&] { return owners_.find(rrefId) != owners_.end(); });
    return c10::static_intrusive_pointer_cast<OwnerRRef>(owners_[rrefId]);
  } else {
    // Scenario (2) retrieving an existing RRef
    return c10::static_intrusive_pointer_cast<OwnerRRef>(iter->second);
  }
}

RRefForkData RRefContext::prepareChildFork(const c10::intrusive_ptr<RRef>& rref) {
  auto rfd = rref->fork();
  if (rref->isOwner()) {
    // Note [Early Fork Registration]
    // ~~~~~~~~~~~~~~~~~~~~~~~~~~~~~~
    // If the parent (caller) is the owner, directly register the fork, instead
    // of waiting for another RREF_FORK_REQUEST or RREF_CHILD_ACCEPT message. An
    // Alternative is adding the fork when the callee user ACKs. However, before
    // that, the owner still have to adds the OwnerRRef into some map to keep it
    // alive (e.g., in pendingChildren_). Hence, adding the fork here or in the
    // ACK does not making any difference but only add complexity.
    // TODO: When adding failure retries and timeout, this fork needs to be
    // deleted if the owner does not receive the ACK within the timeout.
    addForkOfOwner(rfd.rrefId_, rfd.forkId_);
    // ensure that this RRef is in the owners_ list to keep it alive.
    // this is needed for OwnerRRefs that were created locally.
    {
      std::lock_guard<std::mutex> lock(mutex_);
      owners_[rref->rrefId()] = rref;
    }
  } else {
    // Note [Useful Phantom Fork ID for User to Owner Call]
    // ~~~~~~~~~~~~~~~~~~~~~~~~~~~~~~
    // If the callee of dist.remote or dist.rpc is the owner of this RRef, the
    // callee will not create a fork using this rfd.forkId_, because the owner
    // will only keep one `OwnerRRef` instance and will not create any
    // `UserRRef` instances. However, this rfd.forkId_ is still necessary, as
    // the caller user needs to keep this `UserRRef` alive until it gets the
    // ACK from the callee owner. Otherwise, the delete message could arrive
    // at the owner before this dist.rpc or dist.remote call, which could
    // potentially trigger the `OwnerRRef` to be deleted before running the
    // user code.
    addPendingChild(rfd.forkId_, rref);
  }
  return rfd;
}

void RRefContext::notifyOwnerAndParentOfFork(
    const ForkId& forkId,
    worker_id_t parent,
    const c10::intrusive_ptr<RRef>& rref) {
  if (parent == rref->owner()) {
    if (parent == agent_->getWorkerInfo().id_) {
      // Owner sending RRef to self, remove the forkId as it was added during
      // pickling
      delForkOfOwner(rref->rrefId(), forkId);
    } else {
      // If the parent is the owner, this fork has already been added into the
      // forks_ map when the owner sends the message to the callee user. Hence,
      // it is not necessary to send another RREF_CHILD_ACCEPT or
      // RREF_FORK_REQUEST back to the owner. See Note [Early Fork
      // Registration].
    }
    return;
  }

  if (rref->isOwner()) {
    // See Note [Useful Phantom Fork ID for User to Owner Call]
    // In this case, the owner is the caller, and it does not add the fork id
    // into forks_. Because, there will be no real `UserRRef` associated with
    // this fork ID.
    auto fm = agent_->send(
        agent_->getWorkerInfo(parent), RRefChildAccept(forkId).toMessage());
    fm->addCallback([](const Message& /* unused */,
                       const c10::optional<utils::FutureError>& futErr) {
      handleException(futErr);
    });
  } else {
    auto fm = agent_->send(
        agent_->getWorkerInfo(rref->owner()),
        RRefForkRequest(rref->rrefId(), forkId).toMessage());

    addPendingUser(forkId, rref);
    fm->addCallback([this, forkId, parent](
                        const Message& /* unused */,
                        const c10::optional<utils::FutureError>& futErr) {
      handleException(futErr);
      this->finishForkRequest(forkId, parent);
    });
  }
}

void RRefContext::addPendingChild(
    const ForkId& forkId,
    const c10::intrusive_ptr<RRef>& rref) {
  // see Note [Early Fork Registration]
  // If the parent is the owner, it should directly add the child UserRRef as a
  // fork.
  TORCH_INTERNAL_ASSERT(
      !rref->isOwner(), "OwnerRRef should not have a pending child.");
  std::lock_guard<std::mutex> lock(mutex_);
  TORCH_INTERNAL_ASSERT(
      pendingChildren_.find(forkId) == pendingChildren_.end(),
      "Inconsistent states: attempt to add the same child fork twice.");
  pendingChildren_[forkId] = rref;
}

void RRefContext::delPendingChild(const ForkId& forkId) {
  std::lock_guard<std::mutex> lock(mutex_);
  auto iter = pendingChildren_.find(forkId);
  TORCH_INTERNAL_ASSERT(
      iter != pendingChildren_.end(),
      "Inconsistent states: attempt to delete a non-exist child fork.");
  pendingChildren_.erase(iter);
}

void RRefContext::addPendingUser(
    const ForkId& forkId,
    const c10::intrusive_ptr<RRef>& rref) {
  TORCH_INTERNAL_ASSERT(
      !rref->isOwner(), "Attempt to add an OwnerRRef as a pending User.");
  std::lock_guard<std::mutex> lock(mutex_);
  TORCH_INTERNAL_ASSERT(
      pendingUsers_.find(forkId) == pendingUsers_.end(),
      "Inconsistent states: attempt to add the same UserRRef twice.");
  pendingUsers_[forkId] = rref;
}

void RRefContext::delPendingUser(const ForkId& forkId) {
  std::lock_guard<std::mutex> lock(mutex_);
  auto iter = pendingUsers_.find(forkId);
  TORCH_INTERNAL_ASSERT(
      iter != pendingUsers_.end(),
      "Inconsistent states: attempt to delete a non-exist UserRRef.");
  pendingUsers_.erase(iter);
}

void RRefContext::finishForkRequest(const ForkId& forkId, worker_id_t parent) {
  delPendingUser(forkId);
  auto fm = agent_->send(
      agent_->getWorkerInfo(parent), RRefChildAccept(forkId).toMessage());

  fm->addCallback([](const Message& /* unused */,
                     const c10::optional<utils::FutureError>& futErr) {
    handleException(futErr);
  });
}

void RRefContext::addSelfAsFork(c10::intrusive_ptr<OwnerRRef>& rref) {
  std::lock_guard<std::mutex> lock(mutex_);
  const auto& rrefId = rref->rrefId();
  owners_[rrefId] = rref;
  auto& rrefForks = forks_[rrefId];
  TORCH_INTERNAL_ASSERT(
      rrefForks.find(rrefId) == rrefForks.end(),
      "Attempt to add self as fork twice ",
      rrefId);
  rrefForks.insert(rrefId);
}

void RRefContext::addForkOfOwner(const RRefId& rrefId, const ForkId& forkId) {
  std::lock_guard<std::mutex> lock(mutex_);
  auto& rrefForks = forks_[rrefId];
  TORCH_INTERNAL_ASSERT(
      rrefForks.find(forkId) == rrefForks.end(),
      "Got fork notification twice on the same RRef ",
      forkId);
  rrefForks.insert(forkId);
}

void RRefContext::delForkOfOwner(const RRefId& rrefId, const ForkId& forkId) {
  c10::intrusive_ptr<RRef> deletedRRef;
  {
    std::lock_guard<std::mutex> lock(mutex_);
    auto rrefIter = forks_.find(rrefId);
    TORCH_INTERNAL_ASSERT(
        rrefIter != forks_.end(),
        "Inconsistent states, deleting a fork before the owner knows it.");
    auto& rrefForks = rrefIter->second;
    auto forkIter = rrefForks.find(forkId);
    TORCH_INTERNAL_ASSERT(
        forkIter != rrefForks.end(),
        "Attempt to delete a non-exist fork ",
        forkId);

    rrefForks.erase(forkId);

    if (rrefForks.empty()) {
      auto ownerIter = owners_.find(rrefId);
      if (ownerIter != owners_.end()) {
        deletedRRef = ownerIter->second;
        owners_.erase(ownerIter);
      }
      forks_.erase(rrefIter);
    }
  }
  if (deletedRRef && deletedRRef->isPyObj()) {
    pybind11::gil_scoped_acquire ag;
    deletedRRef.reset();
  }
}

} // namespace rpc
} // namespace distributed
} // namespace torch<|MERGE_RESOLUTION|>--- conflicted
+++ resolved
@@ -158,23 +158,15 @@
     // NB: cannot use make_shared here as the constructor of OwnerRRef is
     // private.
     auto rref =
-<<<<<<< HEAD
-        c10::make_intrusive<OwnerRRef>(getWorkerId(), rrefId, type.value());
-=======
-        std::shared_ptr<OwnerRRef>(new OwnerRRef(getWorkerId(), rrefId, type));
->>>>>>> 755bf5b2
+        c10::make_intrusive<OwnerRRef>(getWorkerId(), rrefId, type);
     owners_[rref->rrefId()] = rref;
     ownerCV_.notify_all();
     return rref;
   } else {
     // Scenario (2) retrieving an existing RRef
-<<<<<<< HEAD
-    return c10::static_intrusive_pointer_cast<OwnerRRef>(iter->second);
-=======
-    auto ownerRRef = std::static_pointer_cast<OwnerRRef>(iter->second);
+    auto ownerRRef = c10::static_intrusive_pointer_cast<OwnerRRef>(iter->second);
     TORCH_INTERNAL_ASSERT(ownerRRef->type() == type);
     return ownerRRef;
->>>>>>> 755bf5b2
   }
 }
 
