#include <ATen/core/ivalue.h>
#include <ATen/core/jit_type.h>
#include <ATen/core/Formatting.h>
#include <c10/util/StringUtil.h>
#include <cmath>
#include <ATen/core/Dict.h>

namespace c10 {
namespace ivalue {

CAFFE2_API c10::intrusive_ptr<ConstantString> ConstantString::create(
    std::string str_) {
  return c10::make_intrusive<ConstantString>(std::move(str_));
}

TupleTypePtr Tuple::type() const {
  if (!type_) {
    type_ = TupleType::create(
        fmap(elements_, [&](const IValue& v) { return v.type(); }));
  }
  return type_;
}

} // namespace ivalue

TypePtr IValue::type() const {
  switch(tag) {
    case Tag::None:
      return NoneType::get();
    case Tag::Tensor:
      return TensorType::create(toTensor());
    case Tag::Double:
      return FloatType::get();
    case Tag::Int:
      return IntType::get();
    case Tag::Bool:
      return BoolType::get();
    case Tag::String:
      return StringType::get();
    case Tag::Blob:
      return AnyType::get();
    case Tag::GenericDict: {
      auto d = toGenericDict();
      return DictType::create(d.keyType(), d.valueType());
    }
    case Tag::GenericList:
      return ListType::create(toGenericList().elementType());
    case Tag::Future:
      return toFuture()->type();
    case Tag::RRef:
      return toRRef()->type();
    case Tag::Device:
      return DeviceObjType::get();
    case Tag::Object:
      return toObjectRef().type();
    case Tag::PyObject:
      return PyObjectType::get();
    case Tag::Uninitialized:
      return AnyType::get();
    case Tag::Capsule:
      return CapsuleType::get();
    case Tag::Tuple:
      return toTuple()->type();
  }
  // switch above is complete but this silences compiler warnings
  TORCH_INTERNAL_ASSERT(false, "unhandled case in IValue::type()");
}
namespace {

using IValueFormatter = std::function<void(std::ostream&, const IValue&)>;

template <class T>
std::ostream& printList(
    std::ostream& out,
    const T& list,
    const std::string start,
    const std::string finish,
    IValueFormatter formatter) {
  out << start;
  for (size_t i = 0; i < list.size(); ++i) {
    if (i > 0){
      out << ", ";
    }
    formatter(out, IValue(list[i]));
  }
  out << finish;
  return out;
}

// Properly disambiguate the type of an empty list
std::ostream& printMaybeAnnotatedList(
    std::ostream& out,
    const IValue& the_list,
    IValueFormatter formatter) {
  if (the_list.toGenericListRef().size() == 0) {
    out << "annotate(" << the_list.type()->python_str() << ", [])";
  } else {
    return printList(out, the_list.toGenericListRef(), "[", "]", formatter);
  }
  return out;
}

template <typename Dict>
std::ostream& printDict(
    std::ostream& out,
    const Dict& v,
    IValueFormatter formatter) {
  out << "{";

  bool first = true;
  for (const auto& pair : v) {
    if (!first) {
      out << ", ";
    }

    formatter(out, pair.key());
    out << ": ";
    formatter(out, pair.value());
    first = false;
  }

  out << "}";
  return out;
}
}

std::ostream& IValue::repr(
    std::ostream& out,
    std::function<bool(std::ostream&, const IValue& v)>
        customFormatter) const {
  // First check if the caller has provided a custom formatter. Use that if possible.
  if (customFormatter(out, *this)) {
    return out;
  }

  const IValue& v = *this;
  auto formatter = [&](std::ostream& out, const IValue& v) {
    v.repr(out, customFormatter);
  };
  switch (v.tag) {
    case IValue::Tag::None:
      return out << v.toNone();
    case IValue::Tag::Double: {
      double d = v.toDouble();
      int c = std::fpclassify(d);
      if (c == FP_NORMAL || c == FP_ZERO) {
        int64_t i = int64_t(d);
        if (double(i) == d) {
          return out << i << ".";
        }
      }
      auto orig_prec = out.precision();
      return out << std::setprecision(std::numeric_limits<double>::max_digits10)
                 << v.toDouble() << std::setprecision(orig_prec);
    }
    case IValue::Tag::Int:
      return out << v.toInt();
    case IValue::Tag::Bool:
      return out << (v.toBool() ? "True" : "False");
    case IValue::Tag::Tuple: {
      const auto& elements = v.toTuple()->elements();
      const auto& finish = elements.size() == 1 ? ",)" : ")";
      return printList(out, elements, "(", finish, formatter);
    }
    case IValue::Tag::String:
      c10::printQuotedString(out, v.toStringRef());
      return out;
    case IValue::Tag::GenericList: {
      auto formatter = [&](std::ostream& out, const IValue& v) {
        v.repr(out, customFormatter);
      };
      return printMaybeAnnotatedList(out, *this, formatter);
    }
    case IValue::Tag::Device: {
      std::stringstream device_stream;
      device_stream << v.toDevice();
      out << "torch.device(";
      c10::printQuotedString(out, device_stream.str());
      return out << ")";
    }
    case IValue::Tag::GenericDict:
      return printDict(out, v.toGenericDict(), formatter);
    default:
      TORCH_INTERNAL_ASSERT(false, "repr() not defined on: ", v.tagKind());
  }
}

std::ostream& operator<<(std::ostream & out, const IValue & v) {
  auto formatter = [&](std::ostream& out, const IValue& v) {
    out << v;
  };
  switch(v.tag) {
    case IValue::Tag::None:
      return out << v.toNone();
    case IValue::Tag::Tensor:
      return out << v.toTensor();
    case IValue::Tag::Double: {
      double d = v.toDouble();
      int c = std::fpclassify(d);
      if (c == FP_NORMAL || c == FP_ZERO) {
        int64_t i = int64_t(d);
        if (double(i) == d) {
          return out << i << ".";
        }
      }
      auto orig_prec = out.precision();
      return out
        << std::setprecision(std::numeric_limits<double>::max_digits10)
        << v.toDouble()
        << std::setprecision(orig_prec);
    } case IValue::Tag::Int:
      return out << v.toInt();
    case IValue::Tag::Bool:
      return out << (v.toBool() ? "True" : "False");
    case IValue::Tag::Tuple: {
      const auto& elements = v.toTuple()->elements();
      const auto& finish = elements.size() == 1 ? ",)" : ")";
      return printList(out, elements, "(", finish, formatter);
    }
    case IValue::Tag::String:
      return out << v.toStringRef();
    case IValue::Tag::Blob:
      return out << *v.toBlob();
    case IValue::Tag::Capsule:
      return out << "Capsule";
    case IValue::Tag::GenericList:
<<<<<<< HEAD
      return printList(out, v.toGenericList(), "[", "]");
    case IValue::Tag::RRef:
      return out << "RRef";
=======
      return printList(out, v.toGenericList(), "[", "]", formatter);
>>>>>>> a954677a
    case IValue::Tag::Future:
      return out << "Future";
    case IValue::Tag::Uninitialized:
      return out << "Uninitialized";
    case IValue::Tag::Device:
      return out << v.toDevice();
    case IValue::Tag::GenericDict:
      return printDict(out, v.toGenericDict(), formatter);
    case IValue::Tag::PyObject: {
      auto py_obj = v.toPyObject();
      return out << "<PyObject at" << py_obj << ">";
    }
    case IValue::Tag::Object: {
      // TODO we should attempt to call __str__ if the object defines it.
      auto obj = v.toObject();
      // print this out the way python would do it
      return out << "<" << obj->name() << " object at " << obj.get() << ">";
    }
  }
  AT_ERROR("Tag not found: ", v.tagKind());
}

#undef TORCH_FORALL_TAGS

void IValue::dump() const {
  std::cout << *this << "\n";
}


std::string ivalue::Object::name() const {
  return this->type_.type_->name()->qualifiedName();
}

IValue ivalue::Object::getAttr(const std::string& name) const {
  const size_t slot = type_.type_->getAttributeSlot(name);
  return getSlot(slot);
}

void ivalue::Object::setAttr(const std::string& name, IValue v) {
  const size_t slot = type_.type_->getAttributeSlot(name);
  setSlot(slot, std::move(v));
}

void ivalue::Object::unsafeRemoveAttr(const std::string& name) {
  const size_t slot = type_.type_->getAttributeSlot(name);
  unsafeRemoveSlot(slot);
}

void ivalue::Object::resizeObject(size_t slot) {
  AT_ASSERT(slot < type()->numAttributes());
  slots_.resize(type()->numAttributes());
}


static bool CompareKeys(const std::pair<IValue, IValue>& aWrap,
                        const std::pair<IValue, IValue>& bWrap) {
  const auto a = aWrap.first;
  const auto b = bWrap.first;
  if (a.isString() && b.isString()) {
    return a.toStringRef().compare(b.toStringRef()) < 0;
  } else if (a.isInt() && b.isInt()) {
    return a.toInt() < b.toInt();
  } else if (a.isDouble() && b.isDouble()) {
    return a.toDouble() < b.toDouble();
  } else if (a.isTensor() && b.isTensor()) {
    return a.toTensor().unsafeGetTensorImpl() < b.toTensor().unsafeGetTensorImpl();
  }
  AT_ERROR("Illegal dict key");
}

std::vector<std::pair<IValue, IValue>> iterationOrder(const c10::Dict<IValue, IValue>& dict) {
  std::vector<std::pair<IValue, IValue>> ordered;
  for (auto& element : dict) {
    ordered.emplace_back(element.key(), element.value());
  }
  std::sort(ordered.begin(), ordered.end(), CompareKeys);
  return ordered;
}

std::unordered_map<std::string, c10::StrongTypePtr>& getCustomClassTypeMap() {
    static std::unordered_map<std::string, c10::StrongTypePtr> tmap;
    return tmap;
}

std::unordered_map<std::string, std::function<PyObject*(void*)>>&
getClassConverter() {
  static std::unordered_map<std::string, std::function<PyObject*(void*)>>
      classConverter;
  return classConverter;
}
} // namespace c10<|MERGE_RESOLUTION|>--- conflicted
+++ resolved
@@ -224,13 +224,9 @@
     case IValue::Tag::Capsule:
       return out << "Capsule";
     case IValue::Tag::GenericList:
-<<<<<<< HEAD
-      return printList(out, v.toGenericList(), "[", "]");
+      return printList(out, v.toGenericList(), "[", "]", formatter);
     case IValue::Tag::RRef:
       return out << "RRef";
-=======
-      return printList(out, v.toGenericList(), "[", "]", formatter);
->>>>>>> a954677a
     case IValue::Tag::Future:
       return out << "Future";
     case IValue::Tag::Uninitialized:
