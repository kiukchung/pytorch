--- conflicted
+++ resolved
@@ -32,13 +32,9 @@
     // is_constructible), but do not actually work with all
     // template arguments, so we must blacklist them explicitly
     // TODO: The correct fix is to sfinae based on is_constructible of T
-<<<<<<< HEAD
     std::is_same<optional<ArrayRef<at::Dimname>>, T>,
     std::is_same<ArrayRef<at::Dimname>, T>
-#endif
-=======
-    std::is_same<optional<ArrayRef<at::Dimname>>, T>
->>>>>>> 4d22c3ba
+
   >;
 
 // TODO boxing should be ok for all kernels. Then remove not_ok_to_box and supports_boxing.
