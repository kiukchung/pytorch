<<<<<<< HEAD
// #include <gtest/gtest.h>
//
// #include <c10/core/TensorTypeId.h>
//
// #include <ATen/ATen.h>
// #include <ATen/NativeFunctions.h>
// #include <ATen/core/op_registration/op_registration.h>
// #include <ATen/core/ATenDispatch.h>
//
// #include <torch/csrc/jit/operator.h>
//
// using namespace at;
//
// // This test file gives an example of a simple use case for "wrapper"
// // and "mode" style tensor type ids.  In both cases, the implementation
// // of the wrapper/mode simply passes through the call to underlying JIT
// // implementation (so the wrapper/mode doesn't actually do anything),
// // but this could be used as a starting point to do more interesting things.
//
// // TODO: This to be rewritten when bwasti sets up direct access to
// // JIT data structures
// std::shared_ptr<torch::jit::Operator> getOperator(const char* schema_str) {
//   auto schema = torch::jit::parseSchema(schema_str);
//   auto s = Symbol::fromQualString(schema.name());
//   auto operators = torch::jit::getAllOperatorsFor(s);
//   // Find the exact match
//   std::shared_ptr<torch::jit::Operator> op;
//   for (const auto& candidate_op : operators) {
//     auto candidate_schema = candidate_op->schema();
//     // NB: this is a VERY slow equality test
//     if (candidate_schema == schema) {
//       op = candidate_op;
//       break;
//     }
//   }
//   TORCH_INTERNAL_ASSERT(op);
//   return op;
// }
//
// // Global counter for ease of testing
// static int64_t override_call_count = 0;
//
// // Mode implementation
//
// void generic_mode_fallback(const char* schema_str, torch::jit::Stack* stack) {
//   override_call_count++;
//   auto operation = getOperator(schema_str)->getOperation();
//   c10::impl::ExcludeTensorTypeIdGuard guard(TensorTypeId::TESTING_ONLY_GenericModeTensorId);
//   auto offset = operation(*stack);
//   TORCH_INTERNAL_ASSERT(offset == 0);
// }
//
// // Wrapper implementation
//
// struct GenericWrapperTensorImpl : public c10::TensorImpl {
//   explicit GenericWrapperTensorImpl(at::Tensor rep)
//     : TensorImpl(
//         c10::TensorTypeSet(c10::TensorTypeId::TESTING_ONLY_GenericWrapperTensorId),
//         rep.dtype(),
//         rep.device()
//         // TODO: propagate size!
//       )
//     , rep_(std::move(rep)) {}
//
//   at::Tensor rep_;
// };
//
// void generic_wrapper_fallback(const char* schema_str, torch::jit::Stack* stack) {
//   override_call_count++;
//   auto op = getOperator(schema_str);
//   auto operation = op->getOperation();
//
//   const auto& schema = op->schema();
//   auto num_arguments = schema.arguments().size();
//   auto num_returns = schema.returns().size();
//
//   // Unwrap all arguments
//   auto args = torch::jit::pop(*stack, num_arguments);
//   for (size_t i = 0; i < num_arguments; i++) {
//     // TODO: Handle tensor list
//     if (args[i].isTensor()) {
//       auto* impl = args[i].unsafeToTensorImpl();
//       if (impl->type_set().has(TensorTypeId::TESTING_ONLY_GenericWrapperTensorId)) {
//         auto* wrapper = static_cast<GenericWrapperTensorImpl*>(impl);
//         torch::jit::push(*stack, wrapper->rep_);  // no move!
//       } else {
//         torch::jit::push(*stack, std::move(args[i]));
//       }
//     } else {
//       torch::jit::push(*stack, std::move(args[i]));
//     }
//   }
//
//   auto offset = operation(*stack);
//
//   // Rewrap outputs
//   auto rets = torch::jit::pop(*stack, num_returns);
//   for (size_t i = 0; i < num_returns; i++) {
//     // TODO: Handle tensor list
//     if (args[i].isTensor()) {
//       torch::jit::push(*stack, at::detail::make_tensor<GenericWrapperTensorImpl>(std::move(std::move(args[i]).toTensor())) );  // yes move!
//     } else {
//       torch::jit::push(*stack, std::move(args[i]));
//     }
//   }
//
//   TORCH_INTERNAL_ASSERT(offset == 0);
// }
//
// // As the current API does not support unregistering fallback boxed ops,
// // settings of these values are PROCESS global.  Therefore the environment
// // here.
// class Environment : public ::testing::Environment {
//  public:
//   virtual ~Environment() {}
//
//   void SetUp() override {
//     globalATenDispatch().registerFallbackBoxedOp(TensorTypeId::TESTING_ONLY_GenericWrapperTensorId, &generic_wrapper_fallback);
//     globalATenDispatch().registerFallbackBoxedOp(TensorTypeId::TESTING_ONLY_GenericModeTensorId, &generic_mode_fallback);
//   }
//
//   void TearDown() override {}
// };
//
// ::testing::Environment* const env =
//     ::testing::AddGlobalTestEnvironment(new Environment);
//
// // There's a case to be made that a more comprehensive test suite would be able
// // to capture many more edge cases.  This test suite is just to show that
// // basic functionality works.
//
// TEST(BoxedFallbackTest, TestBoxedFallbackWithMode) {
//   c10::impl::IncludeTensorTypeIdGuard guard(TensorTypeId::TESTING_ONLY_GenericModeTensorId);
//
//   override_call_count = 0;
//   Tensor a = ones({5, 5}, kDouble);
//   Tensor b = batch_norm(a, {}, {}, {}, {}, true, 0.1, 1e-05, false);
//   ASSERT_EQ(override_call_count, 2);
// }
//
// TEST(BoxedFallbackTest, TestBoxedFallbackWithWrapper) {
//   override_call_count = 0;
//   Tensor a = at::detail::make_tensor<GenericWrapperTensorImpl>(ones({5, 5}, kDouble));
//   Tensor b = batch_norm(a, {}, {}, {}, {}, true, 0.1, 1e-05, false);
//   ASSERT_EQ(override_call_count, 1);
// }
=======
#include <gtest/gtest.h>

#include <c10/core/TensorTypeId.h>

#include <ATen/ATen.h>
#include <ATen/NativeFunctions.h>
#include <ATen/core/op_registration/op_registration.h>
#include <ATen/core/ATenDispatch.h>

#include <torch/csrc/jit/operator.h>

using namespace at;

// This test file gives an example of a simple use case for "wrapper"
// and "mode" style tensor type ids.  In both cases, the implementation
// of the wrapper/mode simply passes through the call to underlying JIT
// implementation (so the wrapper/mode doesn't actually do anything),
// but this could be used as a starting point to do more interesting things.

// TODO: This to be rewritten when bwasti sets up direct access to
// JIT data structures
std::shared_ptr<torch::jit::Operator> getOperator(const c10::FunctionSchema& schema) {
  auto s = Symbol::fromQualString(schema.name());
  auto operators = torch::jit::getAllOperatorsFor(s);
  // Find the exact match
  std::shared_ptr<torch::jit::Operator> op;
  for (const auto& candidate_op : operators) {
    auto candidate_schema = candidate_op->schema();
    // NB: this is a VERY slow equality test
    if (candidate_schema == schema) {
      op = candidate_op;
      break;
    }
  }
  TORCH_INTERNAL_ASSERT(op);
  return op;
}

// Global counter for ease of testing
static int64_t override_call_count = 0;

// Mode implementation

void generic_mode_fallback(const c10::FunctionSchema& schema, torch::jit::Stack* stack) {
  override_call_count++;
  auto operation = getOperator(schema)->getOperation();
  c10::impl::ExcludeTensorTypeIdGuard guard(TensorTypeId::TESTING_ONLY_GenericModeTensorId);
  auto offset = operation(*stack);
  TORCH_INTERNAL_ASSERT(offset == 0);
}

// Wrapper implementation

struct GenericWrapperTensorImpl : public c10::TensorImpl {
  explicit GenericWrapperTensorImpl(at::Tensor rep)
    : TensorImpl(
        c10::TensorTypeSet(c10::TensorTypeId::TESTING_ONLY_GenericWrapperTensorId),
        rep.dtype(),
        rep.device()
        // TODO: propagate size!
      )
    , rep_(std::move(rep)) {}

  at::Tensor rep_;
};

void generic_wrapper_fallback(const c10::FunctionSchema& schema, torch::jit::Stack* stack) {
  override_call_count++;
  auto op = getOperator(schema);
  auto operation = op->getOperation();

  auto num_arguments = schema.arguments().size();
  auto num_returns = schema.returns().size();

  // Unwrap all arguments
  auto args = torch::jit::pop(*stack, num_arguments);
  for (size_t i = 0; i < num_arguments; i++) {
    // TODO: Handle tensor list
    if (args[i].isTensor()) {
      auto* impl = args[i].unsafeToTensorImpl();
      if (impl->type_set().has(TensorTypeId::TESTING_ONLY_GenericWrapperTensorId)) {
        auto* wrapper = static_cast<GenericWrapperTensorImpl*>(impl);
        torch::jit::push(*stack, wrapper->rep_);  // no move!
      } else {
        torch::jit::push(*stack, std::move(args[i]));
      }
    } else {
      torch::jit::push(*stack, std::move(args[i]));
    }
  }

  auto offset = operation(*stack);

  // Rewrap outputs
  auto rets = torch::jit::pop(*stack, num_returns);
  for (size_t i = 0; i < num_returns; i++) {
    // TODO: Handle tensor list
    if (args[i].isTensor()) {
      torch::jit::push(*stack, at::detail::make_tensor<GenericWrapperTensorImpl>(std::move(std::move(args[i]).toTensor())) );  // yes move!
    } else {
      torch::jit::push(*stack, std::move(args[i]));
    }
  }

  TORCH_INTERNAL_ASSERT(offset == 0);
}

// As the current API does not support unregistering fallback boxed ops,
// settings of these values are PROCESS global.  Therefore the environment
// here.
class Environment : public ::testing::Environment {
 public:
  virtual ~Environment() {}

  void SetUp() override {
    globalATenDispatch().registerFallbackBoxedOp(TensorTypeId::TESTING_ONLY_GenericWrapperTensorId, &generic_wrapper_fallback);
    globalATenDispatch().registerFallbackBoxedOp(TensorTypeId::TESTING_ONLY_GenericModeTensorId, &generic_mode_fallback);
  }

  void TearDown() override {}
};

::testing::Environment* const env =
    ::testing::AddGlobalTestEnvironment(new Environment);

// There's a case to be made that a more comprehensive test suite would be able
// to capture many more edge cases.  This test suite is just to show that
// basic functionality works.

TEST(BoxedFallbackTest, TestBoxedFallbackWithMode) {
  c10::impl::IncludeTensorTypeIdGuard guard(TensorTypeId::TESTING_ONLY_GenericModeTensorId);

  override_call_count = 0;
  Tensor a = ones({5, 5}, kDouble);
  Tensor b = batch_norm(a, {}, {}, {}, {}, true, 0.1, 1e-05, false);
  ASSERT_EQ(override_call_count, 2);
}

TEST(BoxedFallbackTest, TestBoxedFallbackWithWrapper) {
  override_call_count = 0;
  Tensor a = at::detail::make_tensor<GenericWrapperTensorImpl>(ones({5, 5}, kDouble));
  Tensor b = batch_norm(a, {}, {}, {}, {}, true, 0.1, 1e-05, false);
  ASSERT_EQ(override_call_count, 1);
}
>>>>>>> 9a2b3d91
<|MERGE_RESOLUTION|>--- conflicted
+++ resolved
@@ -1,151 +1,3 @@
-<<<<<<< HEAD
-// #include <gtest/gtest.h>
-//
-// #include <c10/core/TensorTypeId.h>
-//
-// #include <ATen/ATen.h>
-// #include <ATen/NativeFunctions.h>
-// #include <ATen/core/op_registration/op_registration.h>
-// #include <ATen/core/ATenDispatch.h>
-//
-// #include <torch/csrc/jit/operator.h>
-//
-// using namespace at;
-//
-// // This test file gives an example of a simple use case for "wrapper"
-// // and "mode" style tensor type ids.  In both cases, the implementation
-// // of the wrapper/mode simply passes through the call to underlying JIT
-// // implementation (so the wrapper/mode doesn't actually do anything),
-// // but this could be used as a starting point to do more interesting things.
-//
-// // TODO: This to be rewritten when bwasti sets up direct access to
-// // JIT data structures
-// std::shared_ptr<torch::jit::Operator> getOperator(const char* schema_str) {
-//   auto schema = torch::jit::parseSchema(schema_str);
-//   auto s = Symbol::fromQualString(schema.name());
-//   auto operators = torch::jit::getAllOperatorsFor(s);
-//   // Find the exact match
-//   std::shared_ptr<torch::jit::Operator> op;
-//   for (const auto& candidate_op : operators) {
-//     auto candidate_schema = candidate_op->schema();
-//     // NB: this is a VERY slow equality test
-//     if (candidate_schema == schema) {
-//       op = candidate_op;
-//       break;
-//     }
-//   }
-//   TORCH_INTERNAL_ASSERT(op);
-//   return op;
-// }
-//
-// // Global counter for ease of testing
-// static int64_t override_call_count = 0;
-//
-// // Mode implementation
-//
-// void generic_mode_fallback(const char* schema_str, torch::jit::Stack* stack) {
-//   override_call_count++;
-//   auto operation = getOperator(schema_str)->getOperation();
-//   c10::impl::ExcludeTensorTypeIdGuard guard(TensorTypeId::TESTING_ONLY_GenericModeTensorId);
-//   auto offset = operation(*stack);
-//   TORCH_INTERNAL_ASSERT(offset == 0);
-// }
-//
-// // Wrapper implementation
-//
-// struct GenericWrapperTensorImpl : public c10::TensorImpl {
-//   explicit GenericWrapperTensorImpl(at::Tensor rep)
-//     : TensorImpl(
-//         c10::TensorTypeSet(c10::TensorTypeId::TESTING_ONLY_GenericWrapperTensorId),
-//         rep.dtype(),
-//         rep.device()
-//         // TODO: propagate size!
-//       )
-//     , rep_(std::move(rep)) {}
-//
-//   at::Tensor rep_;
-// };
-//
-// void generic_wrapper_fallback(const char* schema_str, torch::jit::Stack* stack) {
-//   override_call_count++;
-//   auto op = getOperator(schema_str);
-//   auto operation = op->getOperation();
-//
-//   const auto& schema = op->schema();
-//   auto num_arguments = schema.arguments().size();
-//   auto num_returns = schema.returns().size();
-//
-//   // Unwrap all arguments
-//   auto args = torch::jit::pop(*stack, num_arguments);
-//   for (size_t i = 0; i < num_arguments; i++) {
-//     // TODO: Handle tensor list
-//     if (args[i].isTensor()) {
-//       auto* impl = args[i].unsafeToTensorImpl();
-//       if (impl->type_set().has(TensorTypeId::TESTING_ONLY_GenericWrapperTensorId)) {
-//         auto* wrapper = static_cast<GenericWrapperTensorImpl*>(impl);
-//         torch::jit::push(*stack, wrapper->rep_);  // no move!
-//       } else {
-//         torch::jit::push(*stack, std::move(args[i]));
-//       }
-//     } else {
-//       torch::jit::push(*stack, std::move(args[i]));
-//     }
-//   }
-//
-//   auto offset = operation(*stack);
-//
-//   // Rewrap outputs
-//   auto rets = torch::jit::pop(*stack, num_returns);
-//   for (size_t i = 0; i < num_returns; i++) {
-//     // TODO: Handle tensor list
-//     if (args[i].isTensor()) {
-//       torch::jit::push(*stack, at::detail::make_tensor<GenericWrapperTensorImpl>(std::move(std::move(args[i]).toTensor())) );  // yes move!
-//     } else {
-//       torch::jit::push(*stack, std::move(args[i]));
-//     }
-//   }
-//
-//   TORCH_INTERNAL_ASSERT(offset == 0);
-// }
-//
-// // As the current API does not support unregistering fallback boxed ops,
-// // settings of these values are PROCESS global.  Therefore the environment
-// // here.
-// class Environment : public ::testing::Environment {
-//  public:
-//   virtual ~Environment() {}
-//
-//   void SetUp() override {
-//     globalATenDispatch().registerFallbackBoxedOp(TensorTypeId::TESTING_ONLY_GenericWrapperTensorId, &generic_wrapper_fallback);
-//     globalATenDispatch().registerFallbackBoxedOp(TensorTypeId::TESTING_ONLY_GenericModeTensorId, &generic_mode_fallback);
-//   }
-//
-//   void TearDown() override {}
-// };
-//
-// ::testing::Environment* const env =
-//     ::testing::AddGlobalTestEnvironment(new Environment);
-//
-// // There's a case to be made that a more comprehensive test suite would be able
-// // to capture many more edge cases.  This test suite is just to show that
-// // basic functionality works.
-//
-// TEST(BoxedFallbackTest, TestBoxedFallbackWithMode) {
-//   c10::impl::IncludeTensorTypeIdGuard guard(TensorTypeId::TESTING_ONLY_GenericModeTensorId);
-//
-//   override_call_count = 0;
-//   Tensor a = ones({5, 5}, kDouble);
-//   Tensor b = batch_norm(a, {}, {}, {}, {}, true, 0.1, 1e-05, false);
-//   ASSERT_EQ(override_call_count, 2);
-// }
-//
-// TEST(BoxedFallbackTest, TestBoxedFallbackWithWrapper) {
-//   override_call_count = 0;
-//   Tensor a = at::detail::make_tensor<GenericWrapperTensorImpl>(ones({5, 5}, kDouble));
-//   Tensor b = batch_norm(a, {}, {}, {}, {}, true, 0.1, 1e-05, false);
-//   ASSERT_EQ(override_call_count, 1);
-// }
-=======
 #include <gtest/gtest.h>
 
 #include <c10/core/TensorTypeId.h>
@@ -289,5 +141,4 @@
   Tensor a = at::detail::make_tensor<GenericWrapperTensorImpl>(ones({5, 5}, kDouble));
   Tensor b = batch_norm(a, {}, {}, {}, {}, true, 0.1, 1e-05, false);
   ASSERT_EQ(override_call_count, 1);
-}
->>>>>>> 9a2b3d91
+}